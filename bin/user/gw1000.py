#!/usr/bin/env python
# -*- coding: utf-8 -*-
"""
gw1000.py

A WeeWX driver for devices using Ecowitt LAN/Wi-Fi Gateway API.

The WeeWX Ecowitt Gateway driver (known historically as the 'WeeWX GW1000
driver') utilises the Ecowitt LAN/Wi-Fi Gateway API and device HTTP requests to
pull data from the gateway device. This is in contrast to the push methodology
used by drivers that obtain data from the gateway device via Ecowitt or
WeatherUnderground format uploads emitted by the device. The pull approach has
the advantage of giving the user more control over when the data is obtained
from the device plus also giving access to a greater range of metrics.

As of the time of release this driver supports the GW1000, GW1100 and GW2000
gateway devices as well as the WH2650, WH2680 and WN1900 Wi-Fi weather stations.
The Ecowitt Gateway driver can be operated as a traditional WeeWX driver where
it is the source of loop data or it can be operated as a WeeWX service where it
is used to augment loop data produced by another driver.

Copyright (C) 2020-2024 Gary Roderick                   gjroderick<at>gmail.com

This program is free software: you can redistribute it and/or modify it under
the terms of the GNU General Public License as published by the Free Software
Foundation, either version 3 of the License, or (at your option) any later
version.

This program is distributed in the hope that it will be useful, but WITHOUT ANY
WARRANTY; without even the implied warranty of MERCHANTABILITY or FITNESS FOR A
PARTICULAR PURPOSE.  See the GNU General Public License for more details.

You should have received a copy of the GNU General Public License along with
this program.  If not, see https://www.gnu.org/licenses/.

<<<<<<< HEAD
Version: 0.7.0a1                                   Date: X Xxxxxxxxx 202x

Revision History
    X Xxxxxxxxxx 202x       v0.7.0
        -
=======
Version: 0.6.1                                     Date: 21 February 2024

Revision History
    21 February 2024        v0.6.1
        -   fix bug in construct_field_map() signature that resulted in field
            map and field map extensions being ignored
>>>>>>> 5f57b81b
    7 February 2024         v0.6.0
        -   significant re-structuring of classes used to better delineate
            responsibilities and prepare for the implementation of the
            GatewayHttp class
        -   implement device HTTP requests to obtain additional device/sensor
            status data not available via API
        -   fixed issue that prevented use of the driver as both a driver and a
            service under a single WeeWX instance
        -   fixes error in multi-channel temperature calibration data decode
        -   updated IAW Gateway API documentation v1.6.9
        -   added support for free heap memory field
        -   rename a number of calibration/offset related command line options
            to better align with the labels/names now used in the WSView Plus
            app v2.0.32
        -   --firmware command line option now displays gateway device and
            (where available) sensor firmware versions along with a short
            message if a device firmware update is available
        -   implement gateway device firmware update check and logging
        -   gateway device temperature compensation setting can be displayed
            using the --system-params command line option (for firmware
            versions GW2000 all, GW1100 > v2.1.2 and GW1000 > v1.6.9)
        -   added wee_device/weectl device support
        -   rationalised driver direct and wee_device/weectl device actions
        -   the discarding of non-timestamped and stale packets is now logged
            by the GatewayService when debug_loop is set or debug >= 2
        -   unit groups are now assigned to all WeeWX fields in the default
            field map that are not included in the default WeeWX wview_extended
            schema
        -   'kilobyte' and 'megabyte' are added to unit group 'group_data' on
            driver/service startup
    13 June 2022            v0.5.0b5
        -   renamed as the Ecowitt Gateway driver/service rather than the
            former GW1000 or GW1000/GW1100 driver/service
        -   added support for GW2000
        -   added support for WS90 sensor platform
        -   WH40 and WH51 battery state now decoded as tenths of a Volt rather
            than as binary
        -   redesignated WH35 as WN35 and WH34 as WN34, these changes are
            essentially sensor name change only and do not change any
            decoding/calculations
        -   added mappings for WN34 battery and signal state to the default
            mapping meaning this data will now appear in WeeWX loop packets
        -   refactored GatewayDriver, GatewayService and Gateway class
            initialisations to facilitate running the GatewayDriver and
            GatewayService simultaneously
        -   GatewayService now defaults to using a [GW1000Service] stanza but
            if not found will drop back to the legacy [GW1000] stanza
        -   the source of GatewayDriver and GatewayService log output is now
            clearly identified
        -   moved all parsing and decoding of API responses to class Parser
        -   assigned WeeWX fields extraTemp9 to extraTemp17 inclusive to
            group_temperature
        -   implemented --driver-map and --service-map command line options to
            display the actual field map that would be used when running as a
            driver and service respectively
        -   default field map is now only logged at startup when debug>=1
        -   internal non-piezo rainfall related fields renamed with a 't_'
            prefix, eg: 't_rainrate', 't_rainday'
        -   default field map now maps 't_' rainfall fields to the standard
            WeeWX rainfall related fields
        -   added config option log_unknown_fields to log unknown fields found
            in a CMD_GW1000_LIVEDATA or CMD_READ_RAIN API response at the
            info (True) or the default debug (False) level
        -   added support for (likely) rain source selection field (0x7A)
            appearing in CMD_READ_RAIN response
        -   fix issue where day rain and week rain use a different format in
            CMD_READ_RAIN to that in CMD_GW1000_LIVEDATA
        -   fix issue where sensor ID is incorrectly displayed for sensors with
            an ID ending in one or more zeros (issue 48)
        -   device field 't_rainhour' removed from the default field map IAW
            API v1.6.6 change of 0x0F rain hour (ITEM_RAINHOUR) to rain gain
            (ITEM_RAIN_Gain)
        -   --live-data output now indicates the unit group being used
        -   battery state data received from WH40 devices that do not emit
            battery state is now ignored by default and the value None returned
    20 March 2022           v0.4.2
        -   fix bug in Station.rediscover()
    14 October 2021         v0.4.1
        -   no change, version increment only
    27 September 2021       v0.4.0
        -   the device model is now identified via the API so many former
            references to 'GW1000' in console and log output should now be
            replaced with the correct device model
        -   when used as a driver the driver hardware_name property now returns
            the device model instead of the driver name (GW1000)
        -   reworked processing of queued data by class GatewayService() to fix
            a bug resulting is intermittent missing GW1000 data
        -   implemented debug_wind reporting
        -   re-factored debug_rain reporting to report both 'WeeWX' and
            'GW1000' rain related fields
        -   battery state data is now set to None for sensors with signal
            level == 0, can be disabled by setting option
            show_all_batt = True under [GW1000] in weewx.conf or by use of
            the --show-all-batt command line option
        -   implemented the --units command line option to control the units
            used when displaying --live-data output, available options are US
            customary (--units=us), Metric (--units=metric) and MetricWx
            (--units=metricwx)
        -   --live-data now formatted and labelled using WeeWX default formats
            and labels
        -   fixed some incorrect command line option descriptions
        -   simplified binary battery state calculation
        -   socket objects are now managed via the 'with' context manager
        -   fixed bug when operated with GW1100 using firmware v2.0.4
        -   implemented limited debug_sensors reporting
        -   implemented a separate broadcast_timeout config option to allow an
            increased socket timeout when broadcasting for gateway devices,
            default value is five seconds
        -   a device is now considered unique if it has a unique MAC address
            (was formerly unique if IP address and port combination were
            unique)
        -   minor reformatting of --discover console output
        -   WH24 battery and signal state fields are now included in the
            default field map
    28 March 2021           v0.3.1
        -   fixed error when broadcast port or socket timeout is specified in
            weewx.conf
        -   fixed bug when decoding firmware version string that gives a
            truncated result
    20 March 2021           v0.3.0
        -   added the --units command line option to allow the output of
            --live-data to be displayed in specified units (US customary or
            Metric)
        -   added support for WH35 sensor
        -   when run directly the driver now distinguishes between no sensor ID
            response and an empty sensor ID response
        -   reworked battery state, signal level and sensor ID processing to
            cater for changes to battery state reporting introduced in GW1000
            API v1.6.0 (GW1000 v1.6.5 firmware)
        -   The GW1000 cumulative daily lightning count field is now included
            in driver loop packets as field 'lightningcount' (the default field
            name). Previously this field was used to derive the WeeWX extended
            schema field 'lightning_strike_count' and was not included in loop
            packets.
        -   fixed incomplete --default-map output
        -   fixes loss of battery state data for some sensors that occurred
            under GW1000 firmware release v1.6.5 and later
    9 January 2021          v0.2.0
        -   added support for WH45 sensor
        -   improved comments in installer/wee_config inserted config
            stanzas/entries
        -   added basic test suite
        -   sensor signal levels added to loop packet
        -   added --get-services command line option to display GW1000
            supported weather services settings
        -   added --get-pm25-offset command line option to display GW1000 PM2.5
            sensor offset settings
        -   added --get-mulch-offset command line option to display GW1000
            multi-channel TH sensor calibration settings
        -   added --get-soil-calibration command line option to display GW1000
            soil moisture sensor calibration settings
        -   added --get-calibration command line option to display GW1000
            sensor calibration settings
        -   renamed --rain-data command line option to --get-rain-data
        -   renamed various 24 hour average particulate concentration fields
        -   added a check for unknown field addresses when processing sensor
            data
    1 September 2020        v0.1.0 (b1-b12)
        - initial release


This driver is based on the Ecowitt LAN/Wi-Fi Gateway API documentation v1.6.9.
However, the following deviations from the Ecowitt LAN/Wi-Fi Gateway API
documentation v1.6.9 have been made in this driver:

1.  CMD_READ_SSSS documentation states that 'UTC time' is part of the data
returned by the CMD_READ_SSSS API command. The UTC time field is described as
'UTC time' and is an unsigned long. No other details are provided in the API
documentation. Rather than being a Unix epoch timestamp, the UTC time data
appears to be a Unix epoch timestamp that is offset from UTC time by the
gateway device timezone. In other words, two gateway devices in different
timezones that have their system time correctly set will return different
values for UTC time via the CMD_READ_SSSS command. The Ecowitt Gateway driver
subtracts the system UTC offset in seconds from the UTC time returned by the
CMD_READ_SSSS command in order to obtain the correct UTC time.

2.  WH40 battery state data contained in the CMD_READ_SENSOR_ID_NEW response is
documented as a single byte representing 10x the battery voltage. However,
Ecowitt has confirmed that early WH40 hardware does not send any battery state
data. Whilst no battery state data is transmitted by early WH40 hardware, the
API reports a value of 0x10 (decodes to 1.6V) for these devices. Ecowitt has
also confirmed that later revisions of the WH40 do in fact report battery state
data. However, anecdotal evidence shows that the battery state is reported as
100x the battery voltage not 10x as stated in the API documentation.
Consequently, the Ecowitt Gateway driver now discards the bogus 0x10 battery
data (1.6V) reported by early WH40 hardware and WH40 battery voltage is
reported as None for these devices. Battery state data for later WH40 hardware
that does report battery voltage is decoded and passed through to WeeWX.

3.  Yet to released/named API command code 0x59 provides WN34 temperature
calibration data. This API command is referred to as 'CMD_GET_MulCH_T_OFFSET'
within the driver and has been implemented as of v0.6.0. Calibration data is
provided in standardised Ecowitt gateway device API response packet format.
The API response uses two bytes for packet size. Header, command code and
checksum are standard values/formats. Data structure is two bytes per sensor,
first byte is sensor address (0x63 to 0x6A) and second byte is tenths C
calibration value (or calibration value x 10). Calibration value may be from
+10C to -10C. Data is included only for connected sensors. This support should
be considered experimental.

4.  API documentation v1.6.9 lists field 7B as 'Radiation compensation', though
in the WSView Plus app the field 7B data is displayed against a label
'Temperature Compensation' for devices WH65/WH69/WS80/WS90. Field 7B is more
correctly referred to as 'Temperature Compensation' as the setting controls
whether the outdoor temperature for the listed devices is compensated by an
Ecowitt formula based on the radiation level (perhaps other fields as well).
Field 7B is located amidst various rain related fields and bizarrely field 7B
data is only available through the recent CMD_READ_RAIN API command. As the
CMD_READ_RAIN command was only recently introduced, some gateway devices using
old firmware cannot use the CMD_READ_RAIN API command meaning field 7B cannot
be read from some gateway devices using the API. Field 7B can be read once the
gateway device firmware is updated to a version that supports the CMD_READ_RAIN
command. The field 7B data/'Temperature Compensation' setting can be displayed
via the --system-params command line option.


Before using this driver:

Before running WeeWX with the Ecowitt Gateway driver you may wish to run the
driver directly from the command line to ensure correct operation/assist in
configuration. Running the driver directly will not interrupt a running WeeWX
instance other than perhaps placing a few extra lines in the WeeWX log. To run
the driver directly from the command line:

1.  Install WeeWX (https://weewx.com/docs/usersguide.htm#installing) and make
sure WeeWX is operating correctly (perhaps with the simulator driver). Whilst
the Ecowitt Gateway driver may be run independently of WeeWX the driver still
requires WeeWX and it's dependencies be installed.

2.  Run the driver directly and display the driver help:

    for a WeeWX setup.py install:

        $ PYTHONPATH=/home/weewx/bin python -m user.gw1000 --help

    or for a WeeWX package install use:

        $ PYTHONPATH=/usr/share/weewx python -m user.gw1000 --help

    Note: Depending on your system/installation the above command may need to be
          prefixed with sudo.

    Note: The driver must be run under the same Python version as WeeWX uses.
          For WeeWX 3.x this is Python 2. If WeeWX 4.0.0 or later is installed
          this may be Python 2 or Python 3. This means that on some systems
          'python' in the above api_commands may need to be changed to 'python2'
          or 'python3'.

3.  The --discover command line option is useful for discovering any gateway
devices on the local network. The IP address and port details returned by
--discover can be useful for configuring the driver IP address and port config
options in weewx.conf.

    Note: The recommended approach when using the Ecowitt Gateway driver in a
          live environment is to specify the IP address and port number to be
          used for each gateway device. Discovery has been unreliable at time
          and to date has not worked on a WiFi only connected GW2000 (ethernet
          connected GW200 discover fine).

4.  The --live-data command line option is useful for seeing what data is
available from a particular gateway device. Note the fields available will
depend on the sensors connected to the device. As the field names returned by
--live-data are internal gateway device field names before they have been
mapped to WeeWX fields names, the --live-data output is useful for configuring
the field map to be used by the Ecowitt Gateway driver.

5.  Once you believe the Ecowitt Gateway driver is configured the --test-driver
or --test-service command line options can be used to confirm correct operation
of the Ecowitt Gateway driver as a driver or as a service respectively.


Installing and Configuring the Ecowitt Gateway Driver

Refer to the included readme.txt for basic installation instructions. Refer to
the Ecowitt Gateway driver wiki (https://github.com/gjr80/weewx-gw1000/wiki)
for more in-depth installation and configuration information.
"""

# Outstanding TODOs:
# TODO. Confirm WH26/WH32 sensor ID
# TODO. Confirm WH26/WH32 battery status
# TODO. Confirm WH68 battery status
# TODO. Confirm WS80 battery status
# TODO. Confirm WH24 battery status
# TODO. Confirm WH25 battery status
# TODO. Need to know date-time data format for decode date_time()
# TODO. Need to re-order sensor output for --sensors to better match app
# TODO. windSpeed, windGust, lightning_distance have an excessive number of decimal places in --test-service
# TODO. Revisit debug_wind and debug_rain to see what more debugging output is required

# Refactor TODOS:
# TODO. self.sensor_ids vs Sensors.sensor_ids
# TODO. Where should IP address, port and MAC be properties

# Python imports
from __future__ import absolute_import
from __future__ import division
from __future__ import print_function

import calendar
import configobj
import io
import json
import queue
import re
import socket
import struct
import sys
import threading
import time
import urllib.error
import urllib.parse
import urllib.request
from operator import itemgetter

# WeeWX imports
import weecfg
import weeutil.weeutil
import weewx.drivers
import weewx.engine
import weewx.units
import weewx.wxformulas
from weeutil.weeutil import bcolors, timestamp_to_string

# import/setup logging, WeeWX v3 is syslog based but WeeWX v4 is logging based,
# try v4 logging and if it fails use v3 logging
try:
    # WeeWX4 logging
    import logging
    from weeutil.logger import log_traceback

    log = logging.getLogger(__name__)

    def logdbg(msg):
        log.debug(msg)

    def loginf(msg):
        log.info(msg)

    def logerr(msg):
        log.error(msg)

    # log_traceback() generates the same output but the signature and code is
    # different between v3 and v4. We only need log_traceback at the log.error
    # level so define a suitable wrapper function.
    def log_traceback_critical(prefix=''):
        log_traceback(log.critical, prefix=prefix)

    def log_traceback_error(prefix=''):
        log_traceback(log.error, prefix=prefix)

    def log_traceback_debug(prefix=''):
        log_traceback(log.debug, prefix=prefix)

except ImportError:
    # WeeWX legacy (v3) logging via syslog
    import syslog
    from weeutil.weeutil import log_traceback

    def logmsg(level, msg):
        syslog.syslog(level, 'gw1000: %s' % msg)

    def logdbg(msg):
        logmsg(syslog.LOG_DEBUG, msg)

    def loginf(msg):
        logmsg(syslog.LOG_INFO, msg)

    def logerr(msg):
        logmsg(syslog.LOG_ERR, msg)

    # log_traceback() generates the same output but the signature and code is
    # different between v3 and v4. We only need log_traceback at the log.error
    # level so define a suitable wrapper function.
    def log_traceback_critical(prefix=''):
        log_traceback(prefix=prefix, loglevel=syslog.LOG_CRIT)

    def log_traceback_error(prefix=''):
        log_traceback(prefix=prefix, loglevel=syslog.LOG_ERR)

    def log_traceback_debug(prefix=''):
        log_traceback(prefix=prefix, loglevel=syslog.LOG_DEBUG)

DRIVER_NAME = 'GW1000'
<<<<<<< HEAD
DRIVER_VERSION = '0.7.0a1'
=======
DRIVER_VERSION = '0.6.1'
>>>>>>> 5f57b81b

# various defaults used throughout
# default port used by device
default_port = 45000
# default network broadcast address - the address that network broadcasts are
# sent to
default_broadcast_address = '255.255.255.255'
# default network broadcast port - the port that network broadcasts are sent to
default_broadcast_port = 46000
# default socket timeout
default_socket_timeout = 2
# default broadcast timeout
default_broadcast_timeout = 5
# default retry/wait time
default_retry_wait = 10
# default max tries when polling the API
default_max_tries = 3
# When run as a service the default age in seconds after which API data is
# considered stale and will not be used to augment loop packets
default_max_age = 60
# default device poll interval
default_poll_interval = 20
# default period between lost contact log entries during an extended period of
# lost contact when run as a Service
default_lost_contact_log_period = 21600
# default battery state filtering
default_show_battery = False
# default firmware update check interval
default_fw_check_interval = 86400
# For packet unit conversion to work correctly each possible WeeWX field needs
# to be assigned to a unit group. This is normally already taken care of for
# WeeWX fields that are part of the in-use database schema; however, an Ecowitt
# Gateway based system may include additional fields not included in the
# schema. We cannot know what unit group the user may intend for each WeeWX
# field in a custom field map, but we can take care of the default field map.

# define the default groups to use for WeeWX fields in the default field map
# but not in the (WeeWX default) wview_extended schema
default_groups = {
    'relbarometer': 'group_pressure',
    'luminosity': 'group_illuminance',
    'uvradiation': 'group_radiation',
    'extraHumid17': 'group_percent',
    'extraTemp9': 'group_temperature',
    'extraTemp10': 'group_temperature',
    'extraTemp11': 'group_temperature',
    'extraTemp12': 'group_temperature',
    'extraTemp13': 'group_temperature',
    'extraTemp14': 'group_temperature',
    'extraTemp15': 'group_temperature',
    'extraTemp16': 'group_temperature',
    'extraTemp17': 'group_temperature',
    'pm2_52': 'group_concentration',
    'pm2_53': 'group_concentration',
    'pm2_54': 'group_concentration',
    'pm2_55': 'group_concentration',
    'pm10': 'group_concentration',
    'soilTemp5': 'group_temperature',
    'soilMoist5': 'group_percent',
    'soilTemp6': 'group_temperature',
    'soilMoist6': 'group_percent',
    'soilTemp7': 'group_temperature',
    'soilMoist7': 'group_percent',
    'soilTemp8': 'group_temperature',
    'soilMoist8': 'group_percent',
    'soilTemp9': 'group_temperature',
    'soilMoist9': 'group_percent',
    'soilTemp10': 'group_temperature',
    'soilMoist10': 'group_percent',
    'soilTemp11': 'group_temperature',
    'soilMoist11': 'group_percent',
    'soilTemp12': 'group_temperature',
    'soilMoist12': 'group_percent',
    'soilTemp13': 'group_temperature',
    'soilMoist13': 'group_percent',
    'soilTemp14': 'group_temperature',
    'soilMoist14': 'group_percent',
    'soilTemp15': 'group_temperature',
    'soilMoist15': 'group_percent',
    'soilTemp16': 'group_temperature',
    'soilMoist16': 'group_percent',
    'pm2_51_24h_avg': 'group_concentration',
    'pm2_52_24h_avg': 'group_concentration',
    'pm2_53_24h_avg': 'group_concentration',
    'pm2_54_24h_avg': 'group_concentration',
    'pm2_55_24h_avg': 'group_concentration',
    'pm10_24h_avg': 'group_concentration',
    'co2_24h_avg': 'group_fraction',
    'leak1': 'group_count',
    'leak2': 'group_count',
    'leak3': 'group_count',
    'leak4': 'group_count',
    'lightning_last_det_time': 'group_time',
    'lightningcount': 'group_count',
    't_raingain': 'group_rain',
    'totalRain': 'group_rain',
    'weekRain': 'group_rain',
    'p_rain': 'group_rain',
    'p_rainRate': 'group_rainrate',
    'p_stormRain': 'group_rain',
    'p_dayRain': 'group_rain',
    'p_weekRain': 'group_rain',
    'p_monthRain': 'group_rain',
    'p_yearRain': 'group_rain',
    'daymaxwind': 'group_speed',
    'leafWet3': 'group_percent',
    'leafWet4': 'group_percent',
    'leafWet5': 'group_percent',
    'leafWet6': 'group_percent',
    'leafWet7': 'group_percent',
    'leafWet8': 'group_percent',
    'heap_free': 'group_data',
    'wh40_batt': 'group_volt',
    'wh26_batt': 'group_count',
    'wh25_batt': 'group_count',
    'wh24_batt': 'group_count',
    'wh65_batt': 'group_count',
    'wh32_batt': 'group_count',
    'wh31_ch1_batt': 'group_count',
    'wh31_ch2_batt': 'group_count',
    'wh31_ch3_batt': 'group_count',
    'wh31_ch4_batt': 'group_count',
    'wh31_ch5_batt': 'group_count',
    'wh31_ch6_batt': 'group_count',
    'wh31_ch7_batt': 'group_count',
    'wh31_ch8_batt': 'group_count',
    'wn34_ch1_batt': 'group_volt',
    'wn34_ch2_batt': 'group_volt',
    'wn34_ch3_batt': 'group_volt',
    'wn34_ch4_batt': 'group_volt',
    'wn34_ch5_batt': 'group_volt',
    'wn34_ch6_batt': 'group_volt',
    'wn34_ch7_batt': 'group_volt',
    'wn34_ch8_batt': 'group_volt',
    'wn35_ch1_batt': 'group_volt',
    'wn35_ch2_batt': 'group_volt',
    'wn35_ch3_batt': 'group_volt',
    'wn35_ch4_batt': 'group_volt',
    'wn35_ch5_batt': 'group_volt',
    'wn35_ch6_batt': 'group_volt',
    'wn35_ch7_batt': 'group_volt',
    'wn35_ch8_batt': 'group_volt',
    'wh41_ch1_batt': 'group_count',
    'wh41_ch2_batt': 'group_count',
    'wh41_ch3_batt': 'group_count',
    'wh41_ch4_batt': 'group_count',
    'wh45_batt': 'group_count',
    'wh51_ch1_batt': 'group_volt',
    'wh51_ch2_batt': 'group_volt',
    'wh51_ch3_batt': 'group_volt',
    'wh51_ch4_batt': 'group_volt',
    'wh51_ch5_batt': 'group_volt',
    'wh51_ch6_batt': 'group_volt',
    'wh51_ch7_batt': 'group_volt',
    'wh51_ch8_batt': 'group_volt',
    'wh51_ch9_batt': 'group_volt',
    'wh51_ch10_batt': 'group_volt',
    'wh51_ch11_batt': 'group_volt',
    'wh51_ch12_batt': 'group_volt',
    'wh51_ch13_batt': 'group_volt',
    'wh51_ch14_batt': 'group_volt',
    'wh51_ch15_batt': 'group_volt',
    'wh51_ch16_batt': 'group_volt',
    'wh55_ch1_batt': 'group_count',
    'wh55_ch2_batt': 'group_count',
    'wh55_ch3_batt': 'group_count',
    'wh55_ch4_batt': 'group_count',
    'wh57_batt': 'group_count',
    'wh68_batt': 'group_volt',
    'ws80_batt': 'group_volt',
    'ws90_batt': 'group_volt',
    'wh40_sig': 'group_count',
    'wh26_sig': 'group_count',
    'wh25_sig': 'group_count',
    'wh24_sig': 'group_count',
    'wh65_sig': 'group_count',
    'wh32_sig': 'group_count',
    'wh31_ch1_sig': 'group_count',
    'wh31_ch2_sig': 'group_count',
    'wh31_ch3_sig': 'group_count',
    'wh31_ch4_sig': 'group_count',
    'wh31_ch5_sig': 'group_count',
    'wh31_ch6_sig': 'group_count',
    'wh31_ch7_sig': 'group_count',
    'wh31_ch8_sig': 'group_count',
    'wn34_ch1_sig': 'group_count',
    'wn34_ch2_sig': 'group_count',
    'wn34_ch3_sig': 'group_count',
    'wn34_ch4_sig': 'group_count',
    'wn34_ch5_sig': 'group_count',
    'wn34_ch6_sig': 'group_count',
    'wn34_ch7_sig': 'group_count',
    'wn34_ch8_sig': 'group_count',
    'wn35_ch1_sig': 'group_count',
    'wn35_ch2_sig': 'group_count',
    'wn35_ch3_sig': 'group_count',
    'wn35_ch4_sig': 'group_count',
    'wn35_ch5_sig': 'group_count',
    'wn35_ch6_sig': 'group_count',
    'wn35_ch7_sig': 'group_count',
    'wn35_ch8_sig': 'group_count',
    'wh41_ch1_sig': 'group_count',
    'wh41_ch2_sig': 'group_count',
    'wh41_ch3_sig': 'group_count',
    'wh41_ch4_sig': 'group_count',
    'wh45_sig': 'group_count',
    'wh51_ch1_sig': 'group_count',
    'wh51_ch2_sig': 'group_count',
    'wh51_ch3_sig': 'group_count',
    'wh51_ch4_sig': 'group_count',
    'wh51_ch5_sig': 'group_count',
    'wh51_ch6_sig': 'group_count',
    'wh51_ch7_sig': 'group_count',
    'wh51_ch8_sig': 'group_count',
    'wh51_ch9_sig': 'group_count',
    'wh51_ch10_sig': 'group_count',
    'wh51_ch11_sig': 'group_count',
    'wh51_ch12_sig': 'group_count',
    'wh51_ch13_sig': 'group_count',
    'wh51_ch14_sig': 'group_count',
    'wh51_ch15_sig': 'group_count',
    'wh51_ch16_sig': 'group_count',
    'wh55_ch1_sig': 'group_count',
    'wh55_ch2_sig': 'group_count',
    'wh55_ch3_sig': 'group_count',
    'wh55_ch4_sig': 'group_count',
    'wh57_sig': 'group_count',
    'wh68_sig': 'group_count',
    'ws80_sig': 'group_count',
    'ws90_sig': 'group_count'
}


# ============================================================================
#                         Gateway API error classes
# ============================================================================

class UnknownApiCommand(Exception):
    """Exception raised when an unknown API command was selected or an
    otherwise valid API response has an unexpected command code."""


class UnknownHttpCommand(Exception):
    """Exception raised when an unknown HTTP command was selected."""


class InvalidChecksum(Exception):
    """Exception raised when an API call response contains an invalid
    checksum."""


class GWIOError(Exception):
    """Exception raised when an input/output error with the device is
    encountered."""


class DebugOptions(object):
    """Class to simplify use and handling of device debug options."""

    debug_groups = ('rain', 'wind', 'loop', 'sensors')

    def __init__(self, gw_config_dict):
        # get any specific debug settings
        # rain
        self.debug_rain = weeutil.weeutil.tobool(gw_config_dict.get('debug_rain',
                                                                    False))
        # wind
        self.debug_wind = weeutil.weeutil.tobool(gw_config_dict.get('debug_wind',
                                                                    False))
        # loop data
        self.debug_loop = weeutil.weeutil.tobool(gw_config_dict.get('debug_loop',
                                                                    False))
        # sensors
        self.debug_sensors = weeutil.weeutil.tobool(gw_config_dict.get('debug_sensors',
                                                                       False))

    @property
    def rain(self):
        """Are we debugging rain data processing."""

        return self.debug_rain

    @property
    def wind(self):
        """Are we debugging wind data processing."""

        return self.debug_wind

    @property
    def loop(self):
        """Are we debugging loop data processing."""

        return self.debug_loop

    @property
    def sensors(self):
        """Are we debugging sensor processing."""

        return self.debug_sensors

    @property
    def any(self):
        """Are we performing any debugging."""

        for debug_group in self.debug_groups:
            if getattr(self, debug_group):
                return True
        else:
            return False


# ============================================================================
#                               class Gateway
# ============================================================================

class Gateway(object):
    """Base class for interacting with an Ecowitt Gateway device.

    There are a number of common properties and methods (eg IP address, field
    map, rain calculation etc) when dealing with a gateway device either as a
    driver or service. This class captures those common features.
    """

    # Default field map to map device sensor data to WeeWX fields. Field names
    # in the WeeWX wview_extended schema are used where there is a direct
    # correlation to the WeeWX wview_extended schema or
    # weewx.units.obs_group_dict. If there is a related but different field in
    # the wview_extended schema then a WeeWX field name with a similar format
    # is used. Otherwise, fields are passed through as is.
    # Field map format is:
    #   WeeWX field name: Gateway device field name
    default_field_map = {
        'inTemp': 'intemp',
        'outTemp': 'outtemp',
        'dewpoint': 'dewpoint',
        'windchill': 'windchill',
        'heatindex': 'heatindex',
        'inHumidity': 'inhumid',
        'outHumidity': 'outhumid',
        'pressure': 'absbarometer',
        'relbarometer': 'relbarometer',
        'luminosity': 'light',
        # we can't pass through 'uv'; it's too much like 'UV', so use the
        # Ecowitt term 'uvradiation'
        'uvradiation': 'uv',
        'UV': 'uvi',
        'dateTime': 'datetime',
        'extraTemp1': 'temp1',
        'extraTemp2': 'temp2',
        'extraTemp3': 'temp3',
        'extraTemp4': 'temp4',
        'extraTemp5': 'temp5',
        'extraTemp6': 'temp6',
        'extraTemp7': 'temp7',
        'extraTemp8': 'temp8',
        'extraTemp9': 'temp9',
        'extraTemp10': 'temp10',
        'extraTemp11': 'temp11',
        'extraTemp12': 'temp12',
        'extraTemp13': 'temp13',
        'extraTemp14': 'temp14',
        'extraTemp15': 'temp15',
        'extraTemp16': 'temp16',
        'extraTemp17': 'temp17',
        'extraHumid1': 'humid1',
        'extraHumid2': 'humid2',
        'extraHumid3': 'humid3',
        'extraHumid4': 'humid4',
        'extraHumid5': 'humid5',
        'extraHumid6': 'humid6',
        'extraHumid7': 'humid7',
        'extraHumid8': 'humid8',
        'extraHumid17': 'humid17',
        'leafWet1': 'leafwet1',
        'leafWet2': 'leafwet2',
        'leafWet3': 'leafwet3',
        'leafWet4': 'leafwet4',
        'leafWet5': 'leafwet5',
        'leafWet6': 'leafwet6',
        'leafWet7': 'leafwet7',
        'leafWet8': 'leafwet8',
        'pm2_5': 'pm251',
        'pm2_52': 'pm252',
        'pm2_53': 'pm253',
        'pm2_54': 'pm254',
        'pm2_55': 'pm255',
        'pm10': 'pm10',
        'co2': 'co2',
        'soilTemp1': 'soiltemp1',
        'soilMoist1': 'soilmoist1',
        'soilTemp2': 'soiltemp2',
        'soilMoist2': 'soilmoist2',
        'soilTemp3': 'soiltemp3',
        'soilMoist3': 'soilmoist3',
        'soilTemp4': 'soiltemp4',
        'soilMoist4': 'soilmoist4',
        'soilTemp5': 'soiltemp5',
        'soilMoist5': 'soilmoist5',
        'soilTemp6': 'soiltemp6',
        'soilMoist6': 'soilmoist6',
        'soilTemp7': 'soiltemp7',
        'soilMoist7': 'soilmoist7',
        'soilTemp8': 'soiltemp8',
        'soilMoist8': 'soilmoist8',
        'soilTemp9': 'soiltemp9',
        'soilMoist9': 'soilmoist9',
        'soilTemp10': 'soiltemp10',
        'soilMoist10': 'soilmoist10',
        'soilTemp11': 'soiltemp11',
        'soilMoist11': 'soilmoist11',
        'soilTemp12': 'soiltemp12',
        'soilMoist12': 'soilmoist12',
        'soilTemp13': 'soiltemp13',
        'soilMoist13': 'soilmoist13',
        'soilTemp14': 'soiltemp14',
        'soilMoist14': 'soilmoist14',
        'soilTemp15': 'soiltemp15',
        'soilMoist15': 'soilmoist15',
        'soilTemp16': 'soiltemp16',
        'soilMoist16': 'soilmoist16',
        'pm2_51_24h_avg': 'pm251_24h_avg',
        'pm2_52_24h_avg': 'pm252_24h_avg',
        'pm2_53_24h_avg': 'pm253_24h_avg',
        'pm2_54_24h_avg': 'pm254_24h_avg',
        'pm2_55_24h_avg': 'pm255_24h_avg',
        'pm10_24h_avg': 'pm10_24h_avg',
        'co2_24h_avg': 'co2_24h_avg',
        'leak1': 'leak1',
        'leak2': 'leak2',
        'leak3': 'leak3',
        'leak4': 'leak4',
        'lightning_distance': 'lightningdist',
        'lightning_last_det_time': 'lightningdettime',
        # 'lightningcount' is the device lightning count field obtained via the
        # API. It is safe for the user to change this mapping as
        # 'lightning_strike_count' is derived before the user mapping is
        # applied.
        'lightningcount': 'lightningcount',
        # 'lightning_strike_count' is the WeeWX extended schema per period
        # lightning count field that is derived from the device cumulative
        # 'lightningcount' field
        'lightning_strike_count': 'lightning_strike_count',
        'heap_free': 'heap_free'
    }
    # Rain related fields default field map, merged into default_field_map to
    # give the overall default field map. Kept separate to make it easier to
    # iterate over only rain related fields.
    rain_field_map = {
        'rain': 't_rain',
        'stormRain': 't_rainevent',
        'rainRate': 't_rainrate',
        'dayRain': 't_rainday',
        'weekRain': 't_rainweek',
        'monthRain': 't_rainmonth',
        'yearRain': 't_rainyear',
        'totalRain': 't_raintotals',
        'p_rain': 'p_rain',
        'p_stormRain': 'p_rainevent',
        'p_rainRate': 'p_rainrate',
        'p_dayRain': 'p_rainday',
        'p_weekRain': 'p_rainweek',
        'p_monthRain': 'p_rainmonth',
        'p_yearRain': 'p_rainyear'
    }
    # wind related fields default field map, merged into default_field_map to
    # give the overall default field map. Kept separate to make it easier to
    # iterate over only wind related fields.
    wind_field_map = {
        'windDir': 'winddir',
        'windSpeed': 'windspeed',
        'windGust': 'gustspeed',
        'daymaxwind': 'daymaxwind',
    }
    # battery state default field map, merged into default_field_map to give
    # the overall default field map
    battery_field_map = {
        'wh40_batt': 'wh40_batt',
        'wh26_batt': 'wh26_batt',
        'wh25_batt': 'wh25_batt',
        'wh24_batt': 'wh24_batt',
        'wh65_batt': 'wh65_batt',
        'wh32_batt': 'wh32_batt',
        'wh31_ch1_batt': 'wh31_ch1_batt',
        'wh31_ch2_batt': 'wh31_ch2_batt',
        'wh31_ch3_batt': 'wh31_ch3_batt',
        'wh31_ch4_batt': 'wh31_ch4_batt',
        'wh31_ch5_batt': 'wh31_ch5_batt',
        'wh31_ch6_batt': 'wh31_ch6_batt',
        'wh31_ch7_batt': 'wh31_ch7_batt',
        'wh31_ch8_batt': 'wh31_ch8_batt',
        'wn34_ch1_batt': 'wn34_ch1_batt',
        'wn34_ch2_batt': 'wn34_ch2_batt',
        'wn34_ch3_batt': 'wn34_ch3_batt',
        'wn34_ch4_batt': 'wn34_ch4_batt',
        'wn34_ch5_batt': 'wn34_ch5_batt',
        'wn34_ch6_batt': 'wn34_ch6_batt',
        'wn34_ch7_batt': 'wn34_ch7_batt',
        'wn34_ch8_batt': 'wn34_ch8_batt',
        'wn35_ch1_batt': 'wn35_ch1_batt',
        'wn35_ch2_batt': 'wn35_ch2_batt',
        'wn35_ch3_batt': 'wn35_ch3_batt',
        'wn35_ch4_batt': 'wn35_ch4_batt',
        'wn35_ch5_batt': 'wn35_ch5_batt',
        'wn35_ch6_batt': 'wn35_ch6_batt',
        'wn35_ch7_batt': 'wn35_ch7_batt',
        'wn35_ch8_batt': 'wn35_ch8_batt',
        'wh41_ch1_batt': 'wh41_ch1_batt',
        'wh41_ch2_batt': 'wh41_ch2_batt',
        'wh41_ch3_batt': 'wh41_ch3_batt',
        'wh41_ch4_batt': 'wh41_ch4_batt',
        'wh45_batt': 'wh45_batt',
        'wh51_ch1_batt': 'wh51_ch1_batt',
        'wh51_ch2_batt': 'wh51_ch2_batt',
        'wh51_ch3_batt': 'wh51_ch3_batt',
        'wh51_ch4_batt': 'wh51_ch4_batt',
        'wh51_ch5_batt': 'wh51_ch5_batt',
        'wh51_ch6_batt': 'wh51_ch6_batt',
        'wh51_ch7_batt': 'wh51_ch7_batt',
        'wh51_ch8_batt': 'wh51_ch8_batt',
        'wh51_ch9_batt': 'wh51_ch9_batt',
        'wh51_ch10_batt': 'wh51_ch10_batt',
        'wh51_ch11_batt': 'wh51_ch11_batt',
        'wh51_ch12_batt': 'wh51_ch12_batt',
        'wh51_ch13_batt': 'wh51_ch13_batt',
        'wh51_ch14_batt': 'wh51_ch14_batt',
        'wh51_ch15_batt': 'wh51_ch15_batt',
        'wh51_ch16_batt': 'wh51_ch16_batt',
        'wh55_ch1_batt': 'wh55_ch1_batt',
        'wh55_ch2_batt': 'wh55_ch2_batt',
        'wh55_ch3_batt': 'wh55_ch3_batt',
        'wh55_ch4_batt': 'wh55_ch4_batt',
        'wh57_batt': 'wh57_batt',
        'wh68_batt': 'wh68_batt',
        'ws80_batt': 'ws80_batt',
        'ws90_batt': 'ws90_batt'
    }
    # sensor signal level default field map, merged into default_field_map to
    # give the overall default field map
    sensor_signal_field_map = {
        'wh40_sig': 'wh40_sig',
        'wh26_sig': 'wh26_sig',
        'wh25_sig': 'wh25_sig',
        'wh24_sig': 'wh24_sig',
        'wh65_sig': 'wh65_sig',
        'wh32_sig': 'wh32_sig',
        'wh31_ch1_sig': 'wh31_ch1_sig',
        'wh31_ch2_sig': 'wh31_ch2_sig',
        'wh31_ch3_sig': 'wh31_ch3_sig',
        'wh31_ch4_sig': 'wh31_ch4_sig',
        'wh31_ch5_sig': 'wh31_ch5_sig',
        'wh31_ch6_sig': 'wh31_ch6_sig',
        'wh31_ch7_sig': 'wh31_ch7_sig',
        'wh31_ch8_sig': 'wh31_ch8_sig',
        'wn34_ch1_sig': 'wn34_ch1_sig',
        'wn34_ch2_sig': 'wn34_ch2_sig',
        'wn34_ch3_sig': 'wn34_ch3_sig',
        'wn34_ch4_sig': 'wn34_ch4_sig',
        'wn34_ch5_sig': 'wn34_ch5_sig',
        'wn34_ch6_sig': 'wn34_ch6_sig',
        'wn34_ch7_sig': 'wn34_ch7_sig',
        'wn34_ch8_sig': 'wn34_ch8_sig',
        'wn35_ch1_sig': 'wn35_ch1_sig',
        'wn35_ch2_sig': 'wn35_ch2_sig',
        'wn35_ch3_sig': 'wn35_ch3_sig',
        'wn35_ch4_sig': 'wn35_ch4_sig',
        'wn35_ch5_sig': 'wn35_ch5_sig',
        'wn35_ch6_sig': 'wn35_ch6_sig',
        'wn35_ch7_sig': 'wn35_ch7_sig',
        'wn35_ch8_sig': 'wn35_ch8_sig',
        'wh41_ch1_sig': 'wh41_ch1_sig',
        'wh41_ch2_sig': 'wh41_ch2_sig',
        'wh41_ch3_sig': 'wh41_ch3_sig',
        'wh41_ch4_sig': 'wh41_ch4_sig',
        'wh45_sig': 'wh45_sig',
        'wh51_ch1_sig': 'wh51_ch1_sig',
        'wh51_ch2_sig': 'wh51_ch2_sig',
        'wh51_ch3_sig': 'wh51_ch3_sig',
        'wh51_ch4_sig': 'wh51_ch4_sig',
        'wh51_ch5_sig': 'wh51_ch5_sig',
        'wh51_ch6_sig': 'wh51_ch6_sig',
        'wh51_ch7_sig': 'wh51_ch7_sig',
        'wh51_ch8_sig': 'wh51_ch8_sig',
        'wh51_ch9_sig': 'wh51_ch9_sig',
        'wh51_ch10_sig': 'wh51_ch10_sig',
        'wh51_ch11_sig': 'wh51_ch11_sig',
        'wh51_ch12_sig': 'wh51_ch12_sig',
        'wh51_ch13_sig': 'wh51_ch13_sig',
        'wh51_ch14_sig': 'wh51_ch14_sig',
        'wh51_ch15_sig': 'wh51_ch15_sig',
        'wh51_ch16_sig': 'wh51_ch16_sig',
        'wh55_ch1_sig': 'wh55_ch1_sig',
        'wh55_ch2_sig': 'wh55_ch2_sig',
        'wh55_ch3_sig': 'wh55_ch3_sig',
        'wh55_ch4_sig': 'wh55_ch4_sig',
        'wh57_sig': 'wh57_sig',
        'wh68_sig': 'wh68_sig',
        'ws80_sig': 'ws80_sig',
        'ws90_sig': 'ws90_sig'
    }

    def __init__(self, **gw_config):
        """Initialise a Gateway object."""

        # obtain the field map to be used
        self.field_map = self.construct_field_map(**gw_config)
        # network broadcast address and port
        self.broadcast_address = str.encode(gw_config.get('broadcast_address',
                                                          default_broadcast_address))
        self.broadcast_port = weeutil.weeutil.to_int(gw_config.get('broadcast_port',
                                                                   default_broadcast_port))
        self.socket_timeout = weeutil.weeutil.to_int(gw_config.get('socket_timeout',
                                                                   default_socket_timeout))
        self.broadcast_timeout = weeutil.weeutil.to_int(gw_config.get('broadcast_timeout',
                                                                      default_broadcast_timeout))
        # obtain the device IP address
        _ip_address = gw_config.get('ip_address')
        # if the user has specified some variation of 'auto' then we are to
        # automatically detect the device IP address, to do that we set the
        # ip_address property to None
        if _ip_address is not None and _ip_address.lower() == 'auto':
            # we need to autodetect IP address so set to None
            _ip_address = None
        # set the IP address property
        self.ip_address = _ip_address
        # obtain the device port from the config dict
        # for port number we have a default value we can use, so if port is not
        # specified use the default
        _port = gw_config.get('port', default_port)
        # if a port number was specified it needs to be an integer not a string
        # so try to do the conversion
        try:
            _port = int(_port)
        except TypeError:
            # most likely port somehow ended up being None, in any case force
            # auto-detection by setting port to None
            _port = None
        except ValueError:
            # We couldn't convert the port number to an integer. Maybe it was
            # because it was 'auto' (or some variation) or perhaps it was
            # invalid. Either way we need to set port to None to force
            # auto-detection. If there was an invalid port specified then log
            # it.
            if _port.lower() != 'auto':
                loginf("Invalid device port '%s' specified, "
                       "port will be auto detected" % (_port,))
            _port = None
        # set the port property
        self.port = _port
        # how many times to poll the API before giving up, default is
        # default_max_tries
        self.max_tries = int(gw_config.get('max_tries', default_max_tries))
        # wait time in seconds between retries, default is default_retry_wait
        # seconds
        self.retry_wait = int(gw_config.get('retry_wait',
                                            default_retry_wait))
        # how often (in seconds) we should poll the API, use a default
        self.poll_interval = int(gw_config.get('poll_interval',
                                               default_poll_interval))
        # Is a WH32 in use. WH32 TH sensor can override/provide outdoor TH data
        # to the gateway device. In terms of TH data the process is transparent
        # and we do not need to know if a WH32 or other sensor is providing
        # outdoor TH data. But in terms of battery state we need to know so the
        # battery state data can be reported against the correct sensor.
        use_wh32 = weeutil.weeutil.tobool(gw_config.get('wh32', True))
        # do we ignore battery state data from legacy WH40 sensors that do not
        # provide valid battery state data
        ignore_wh40_batt = weeutil.weeutil.tobool(gw_config.get('ignore_legacy_wh40_battery',
                                                                True))
        # do we show all battery state data including nonsense data or do we
        # filter those sensors with signal state == 0
        show_battery = weeutil.weeutil.tobool(gw_config.get('show_all_batt',
                                                            False))
        # whether to log unknown API fields, unknown fields are logged at the
        # debug level, this will log them at the info level
        log_unknown_fields = weeutil.weeutil.tobool(gw_config.get('log_unknown_fields',
                                                                  False))
        # define unit labels, formats and assign unit groups
        define_units()
        # how to handle firmware update checks
        # how often to check for a gateway device firmware update
        fw_update_check_interval = int(gw_config.get('firmware_update_check_interval',
                                                     default_fw_check_interval))
        # whether to log an available firmware update
        log_fw_update_avail = weeutil.weeutil.tobool(gw_config.get('log_firmware_update_avail',
                                                                   False))

        # log our config/settings that are not being pushed further down before
        # we obtain a GatewayCollector object, obtaining a gatewayCollector
        # object may fail due to connectivity issues, this way we at least log
        # our config which may aid debugging

        if self.ip_address is not None and self.port is not None:
            loginf('     device address is %s:%d' % (self.ip_address, self.port))
        elif self.ip_address is None and self.port is not None:
            loginf('     device IP address not specified, IP address will be obtained by discovery')
            loginf('     device port is %d' % self.port)
        elif self.ip_address is not None and self.port is None:
            loginf('     device IP address is %s' % self.ip_address)
            loginf('     device port not specified, port will be obtained by discovery')
        elif self.ip_address is None and self.port is None:
            loginf('     device IP address and port not specified, address and port will be obtained by discovery')
        loginf('     poll interval is %d seconds' % self.poll_interval)
        if self.debug.any or weewx.debug > 0:
            loginf('     max tries is %d, retry wait time is %d seconds' % (self.max_tries,
                                                                            self.retry_wait))
            loginf('     broadcast address is %s:%d, broadcast timeout is %d seconds' % (self.broadcast_address.decode(),
                                                                                         self.broadcast_port,
                                                                                         self.broadcast_timeout))
            loginf('     socket timeout is %d seconds' % self.socket_timeout)
            # The field map. Field map dict output will be in unsorted key order.
            # It is easier to read if sorted alphanumerically, but we have keys
            # such as xxxxx16 that do not sort well. Use a custom natural sort of
            # the keys in a manually produced formatted dict representation.
            loginf('     field map is %s' % natural_sort_dict(self.field_map))

        # Log specific debug output but only if set ie. True
        debug_list = []
        if self.debug.rain:
            debug_list.append(f"debug_rain is {self.debug.rain}")
        if self.debug.wind:
            debug_list.append(f"debug_wind is {self.debug.wind}")
        if self.debug.loop:
            debug_list.append(f"debug_loop is {self.debug.loop}")
        if len(debug_list) > 0:
            loginf(" ".join(debug_list))

        # create an GatewayCollector object to interact with the gateway device
        # API
        self.collector = GatewayCollector(ip_address=self.ip_address,
                                          port=self.port,
                                          broadcast_address=self.broadcast_address,
                                          broadcast_port=self.broadcast_port,
                                          socket_timeout=self.socket_timeout,
                                          broadcast_timeout=self.broadcast_timeout,
                                          poll_interval=self.poll_interval,
                                          max_tries=self.max_tries,
                                          retry_wait=self.retry_wait,
                                          use_wh32=use_wh32,
                                          ignore_wh40_batt=ignore_wh40_batt,
                                          show_battery=show_battery,
                                          log_unknown_fields=log_unknown_fields,
                                          fw_update_check_interval=fw_update_check_interval,
                                          log_fw_update_avail=log_fw_update_avail,
                                          debug=self.debug)
        # initialise last lightning count and last rain properties
        self.last_lightning = None
        self.last_rain = None
        self.piezo_last_rain = None
        self.rain_mapping_confirmed = False
        self.rain_total_field = None
        self.piezo_rain_mapping_confirmed = False
        self.piezo_rain_total_field = None

    @staticmethod
<<<<<<< HEAD
    def construct_field_map(**gw_config):
=======
    def construct_field_map(gw_config):
>>>>>>> 5f57b81b
        """Given a gateway device config construct the field map."""

        # first obtain the field map from our config
        field_map = gw_config.get('field_map')
        # obtain any field map extensions from our config
        extensions = gw_config.get('field_map_extensions', {})
        # if we have no field map then use the default
        if field_map is None:
            # obtain the default field map
            field_map = dict(Gateway.default_field_map)
            # now add in the rain field map
            field_map.update(Gateway.rain_field_map)
            # now add in the wind field map
            field_map.update(Gateway.wind_field_map)
            # now add in the battery state field map
            field_map.update(Gateway.battery_field_map)
            # now add in the sensor signal field map
            field_map.update(Gateway.sensor_signal_field_map)
        # If a user wishes to map a device field differently to that in the
        # default map they can include an entry in field_map_extensions, but if
        # we just update the field map dict with the field map extensions that
        # will leave two entries for that device field in the field map; the
        # original field map entry as well as the entry from the extended map.
        # So if we have field_map_extensions we need to first go through the
        # field map and delete any entries that map device fields that are
        # included in the field_map_extensions.
        # we only need process the field_map_extensions if we have any
        if len(extensions) > 0:
            # first make a copy of the field map because we will be iterating
            # over it and changing it
            field_map_copy = dict(field_map)
            # iterate over each key, value pair in the copy of the field map
            for k, v in field_map_copy.items():
                # if the 'value' (ie the device field) is in the field map
                # extensions we will be mapping that device field elsewhere so
                # pop that field map entry out of the field map so we don't end
                # up with multiple mappings for a device field
                if v in extensions.values():
                    # pop the field map entry
                    _dummy = field_map.pop(k)
            # now we can update the field map with the extensions
            field_map.update(extensions)
        # We must have a mapping from gateway field 'datetime' to the WeeWX
        # packet field 'dateTime', too many parts of the driver depend on this.
        # So check to ensure this mapping is in place, the user could have
        # removed or altered it. If the mapping is not there add it in.
        # initialise the key that maps 'datetime'
        d_key = None
        # iterate over the field map entries
        for k, v in field_map.items():
            # if the mapping is for 'datetime' save the key and break
            if v == 'datetime':
                d_key = k
                break
        # if we have a mapping for 'datetime' delete that field map entry
        if d_key:
            field_map.pop(d_key)
        # add the required mapping
        field_map['dateTime'] = 'datetime'
        # we now have our final field map
        return field_map

    def map_data(self, data):
        """Map parsed device data to a WeeWX loop packet.

        Maps parsed device data to WeeWX loop packet fields using the field
        map. Result includes usUnits field set to METRICWX.

        data: Dict of parsed device API data
        """

        # parsed device API data uses the METRICWX unit system
        _result = {'usUnits': weewx.METRICWX}
        # iterate over each of the key, value pairs in the field map
        for weewx_field, data_field in self.field_map.items():
            # if the field to be mapped exists in the data obtain its
            # value and map it to the packet
            if data_field in data:
                _result[weewx_field] = data.get(data_field)
        return _result

    @staticmethod
    def log_rain_data(data, preamble=None):
        """Log rain related data from the collector.

        General routine to obtain and log rain related data from a packet. The
        packet could be unmapped device data using 'device' field names, or it
        may be mapped data or a WeeWX loop packet that uses 'WeeWX' field
        names. So we iterate over the keys ('WeeWX' field names) and values
        ('device' field names) of the rain field map.
        """

        msg_list = []
        # iterate over our rain_field_map keys (the 'WeeWX' fields) and values
        # (the 'device' fields) we are interested in
        for weewx_field, gw_field in Gateway.rain_field_map.items():
            # do we have a 'WeeWX' field of interest
            if weewx_field in data:
                # we do so add some formatted output to our list
                msg_list.append(f"{weewx_field}={data[weewx_field]}")
            # do we have a 'device' field of interest
            if gw_field in data and weewx_field != gw_field:
                # we do so add some formatted output to our list
                msg_list.append(f"{gw_field}={data[gw_field]}")
        # pre-format the log line label
        label = f"{preamble}: " if preamble is not None else ""
        # if we have some entries log them otherwise provide suitable text
        if len(msg_list) > 0:
            loginf("%s%s" % (label, " ".join(msg_list)))
        else:
            loginf("%sno rain data found" % (label,))

    @staticmethod
    def log_wind_data(data, preamble=None):
        """Log wind related data from the collector.

        General routine to obtain and log wind related data from a packet. The
        packet could be unmapped device data using 'device' field names, or it
        may be mapped data or a WeeWX loop packet that uses 'WeeWX' field
        names. So we iterate over the keys ('WeeWX' field names) and values
        ('device' field names) of the rain field map.
        """

        msg_list = []
        # iterate over our wind_field_map keys (the 'WeeWX' fields) and values
        # (the 'device' fields) we are interested in
        for weewx_field, gw_field in Gateway.wind_field_map.items():
            # do we have a 'WeeWX' field of interest
            if weewx_field in data:
                # we do so add some formatted output to our list
                msg_list.append(f"{weewx_field}={data[weewx_field]}")
            # do we have a 'device' field of interest
            if gw_field in data:
                # we do so add some formatted output to our list
                msg_list.append(f"{gw_field}={data[gw_field]}")
        # pre-format the log line label
        label = f"{preamble}: " if preamble is not None else ""
        # if we have some entries log them otherwise provide suitable text
        if len(msg_list) > 0:
            loginf("%s%s" % (label, " ".join(msg_list)))
        else:
            loginf("%sno wind data found" % (label,))

    def get_cumulative_rain_field(self, data):
        """Determine the cumulative rain field used to derive field 'rain'.

        Ecowitt gateway devices emit various rain totals but WeeWX needs a per
        period value for field rain. Try the 'big' (four byte) counters
        starting at the longest period and working our way down. This should
        only need be done once.

        This is further complicated by the introduction of 'piezo' rain with
        the WS90. Do a second round of checks on the piezo rain equivalents and
        create piezo equivalent properties.

        data: dic of parsed device API data
        """

        # Do we have a confirmed field to use for calculating rain? If we do we
        # can skip this otherwise we need to look for one.
        if not self.rain_mapping_confirmed:
            # We have no field for calculating rain so look for one, if device
            # field 't_raintotals' is present used that as our first choice.
            # Otherwise, work down the list in order of descending period.
            if 't_raintotals' in data:
                self.rain_total_field = 't_raintotals'
                self.rain_mapping_confirmed = True
            # t_raintotals is not present so now try rainyear
            elif 't_rainyear' in data:
                self.rain_total_field = 't_rainyear'
                self.rain_mapping_confirmed = True
            # t_rainyear is not present so now try rainmonth
            elif 't_rainmonth' in data:
                self.rain_total_field = 't_rainmonth'
                self.rain_mapping_confirmed = True
            # do nothing, we can try again next packet
            else:
                self.rain_total_field = None
            # if we found a field log what we are using
            if self.rain_mapping_confirmed:
                loginf("Using '%s' for rain total" % self.rain_total_field)
            elif self.debug.rain:
                # if debug_rain is set log that we had nothing
                loginf("No suitable field found for rain")

        # now do the same for piezo rain

        # Do we have a confirmed field to use for calculating piezo rain? If we
        # do we can skip this otherwise we need to look for one.
        if not self.piezo_rain_mapping_confirmed:
            # We have no field for calculating piezo rain so look for one, if
            # device field 'p_rainyear' is present used that as our first
            # choice. Otherwise, work down the list in order of descending
            # period.
            if 'p_rainyear' in data:
                self.piezo_rain_total_field = 'p_rainyear'
                self.piezo_rain_mapping_confirmed = True
            # rainyear is not present so now try rainmonth
            elif 'p_rainmonth' in data:
                self.piezo_rain_total_field = 'p_rainmonth'
                self.piezo_rain_mapping_confirmed = True
            # do nothing, we can try again next packet
            else:
                self.piezo_rain_total_field = None
            # if we found a field log what we are using
            if self.piezo_rain_mapping_confirmed:
                loginf("Using '%s' for piezo rain total" % self.piezo_rain_total_field)
            elif self.debug.rain:
                # if debug_rain is set log that we had nothing
                loginf("No suitable field found for piezo rain")

    def calculate_rain(self, data):
        """Calculate total rainfall for a period.

        'rain' is calculated as the change in a user designated cumulative rain
        field between successive periods. 'rain' is only calculated if the
        field to be used has been selected and the designated field exists.

        This is further complicated by the introduction of 'piezo' rain with
        the WS90. Do a second round of calculations on the piezo rain
        equivalents and calculate the piezo rain field.

        data: dict of parsed device API data
        """

        # have we decided on a field to use and is the field present
        if self.rain_mapping_confirmed and self.rain_total_field in data:
            # yes on both counts, so get the new total
            new_total = data[self.rain_total_field]
            # now calculate field rain as the difference between the new and
            # old totals
            data['t_rain'] = self.delta_rain(new_total, self.last_rain)
            # if debug_rain is set log some pertinent values
            if self.debug.rain:
                loginf("calculate_rain: last_rain=%s new_total=%s calculated rain=%s" % (self.last_rain,
                                                                                         new_total,
                                                                                         data['t_rain']))
            # save the new total as the old total for next time
            self.last_rain = new_total

        # now do the same for piezo rain

        # have we decided on a field to use for piezo rain and is the field
        # present
        if self.piezo_rain_mapping_confirmed and self.piezo_rain_total_field in data:
            # yes on both counts, so get the new total
            piezo_new_total = data[self.piezo_rain_total_field]
            # now calculate field p_rain as the difference between the new and
            # old totals
            data['p_rain'] = self.delta_rain(piezo_new_total,
                                             self.piezo_last_rain,
                                             descriptor='piezo rain')
            # if debug_rain is set log some pertinent values
            if self.debug.rain:
                loginf("calculate_rain: piezo_last_rain=%s piezo_new_total=%s "
                       "calculated p_rain=%s" % (self.piezo_last_rain,
                                                 piezo_new_total,
                                                 data['p_rain']))
            # save the new total as the old total for next time
            self.piezo_last_rain = piezo_new_total

    def calculate_lightning_count(self, data):
        """Calculate total lightning strike count for a period.

        'lightning_strike_count' is calculated as the change in field
        'lightningcount' between successive periods. 'lightning_strike_count'
        is only calculated if 'lightningcount' exists.

        data: dict of parsed device API data
        """

        # is the lightningcount field present
        if 'lightningcount' in data:
            # yes, so get the new total
            new_total = data['lightningcount']
            # now calculate field lightning_strike_count as the difference
            # between the new and old totals
            data['lightning_strike_count'] = self.delta_lightning(new_total,
                                                                  self.last_lightning)
            # save the new total as the old total for next time
            self.last_lightning = new_total

    @staticmethod
    def delta_rain(rain, last_rain, descriptor='rain'):
        """Calculate rainfall from successive cumulative values.

        Rainfall is calculated as the difference between two cumulative values.
        If either value is None the value None is returned. If the previous
        value is greater than the latest value a counter wrap around is assumed
        and the latest value is returned.

        rain:       current cumulative rain value
        last_rain:  last cumulative rain value
        descriptor: string to indicate what rain data we are working with
        """

        # do we have a last rain value
        if last_rain is None:
            # no, log it and return None
            loginf("skipping %s measurement of %s: no last rain" % (descriptor, rain))
            return None
        # do we have a non-None current rain value
        if rain is None:
            # no, log it and return None
            loginf("skipping %s measurement: no current rain data" % descriptor)
            return None
        # is the last rain value greater than the current rain value
        if rain < last_rain:
            # it is, assume a counter wrap around/reset, log it and return the
            # latest rain value
            loginf("%s counter wraparound detected: new=%s last=%s" % (descriptor, rain, last_rain))
            return rain
        # return the difference between the counts
        return rain - last_rain

    @staticmethod
    def delta_lightning(count, last_count):
        """Calculate lightning strike count from successive cumulative values.

        Lightning strike count is calculated as the difference between two
        cumulative values. If either value is None the value None is returned.
        If the previous value is greater than the latest value a counter wrap
        around is assumed and the latest value is returned.

        count:      current cumulative lightning count
        last_count: last cumulative lightning count
        """

        # do we have a last count
        if last_count is None:
            # no, log it and return None
            loginf("Skipping lightning count of %s: no last count" % count)
            return None
        # do we have a non-None current count
        if count is None:
            # no, log it and return None
            loginf("Skipping lightning count: no current count")
            return None
        # is the last count greater than the current count
        if count < last_count:
            # it is, assume a counter wrap around/reset, log it and return the
            # latest count
            loginf("Lightning counter wraparound detected: new=%s last=%s" % (count, last_count))
            return count
        # otherwise return the difference between the counts
        return count - last_count


# ============================================================================
#                            GW1000 Service class
# ============================================================================

class GatewayService(weewx.engine.StdService, Gateway):
    """Gateway device service class.

    A WeeWX service to augment loop packets with observational data obtained
    from a gateway device via the Ecowitt LAN/Wi-Fi Gateway API. The
    GatewayService is useful when data is required from more than one source;
    for example, WeeWX is using another driver and the GatewayDriver cannot be
    used.

    Data is obtained via the Ecowitt LAN/Wi-Fi Gateway API. The data is parsed
    and mapped to WeeWX fields and if the device data is not stale the loop
    packet is augmented with the mapped device data.

    Class GatewayCollector collects and parses data from the API. The
    GatewayCollector runs in a separate thread, so it does not block the main
    WeeWX processing loop. The GatewayCollector is turn uses child classes
    Station and Parser to interact directly with the API and parse the API
    responses respectively.
    """

    def __init__(self, engine, config_dict):
        """Initialise a GatewayService object."""

        # first extract the gateway service config dictionary, try looking for
        # [Gw1000Service]
        if 'GW1000Service' in config_dict:
            # we have a [GW1000Service] config stanza so use it
            gw_config_dict = config_dict['GW1000Service']
        else:
            # we don't have a [GW1000Service] stana so use [GW1000] if it
            # exists otherwise use an empty config
            gw_config_dict = config_dict.get('GW1000', {})

        # Log our driver version first. Normally we would call our superclass
        # initialisation method first; however, that involves establishing a
        # network connection to the gateway device and it may fail. Doing our
        # logging first will aid in remote debugging.

        # log our version number
        loginf('GatewayService: version is %s' % DRIVER_VERSION)
        # age (in seconds) before API data is considered too old to use, use a
        # default
        self.max_age = int(gw_config_dict.get('max_age', default_max_age))
        # minimum period in seconds between 'lost contact' log entries during
        # an extended lost contact period
        self.lost_contact_log_period = int(gw_config_dict.get('lost_contact_log_period',
                                                              default_lost_contact_log_period))
        # TODO. this should be moved to class Gateway __init__
        # get device specific debug settings
        self.debug = DebugOptions(gw_config_dict)

        if self.debug.any or weewx.debug > 0:
            loginf("     max age of API data to be used is %d seconds" % self.max_age)
            loginf('     lost contact will be logged every %d seconds' % self.lost_contact_log_period)

        # initialize my superclasses
        super(GatewayService, self).__init__(engine, config_dict)
        super(weewx.engine.StdService, self).__init__(**gw_config_dict)

        # set failure logging on
        self.log_failures = True
        # reset the lost contact timestamp
        self.lost_con_ts = None
        # create a placeholder for our most recent, non-stale queued device
        # sensor data packet
        self.latest_sensor_data = None
        # start the Gw1000Collector in its own thread
        self.collector.startup()
        # bind our self to the relevant WeeWX events
        self.bind(weewx.NEW_LOOP_PACKET, self.new_loop_packet)

    def new_loop_packet(self, event):
        """Augment a loop packet with device data.

        When a new loop packet arrives process the queue looking for any device
        sensor data packets. If there are sensor data packets keep the most
        recent, non-stale packet and use it to augment the loop packet. If
        there are no sensor data packets, or they are all stale, then the loop
        packet is not augmented.

        The queue may also contain other control data, eg exception reporting
        from the GatewayCollector thread. This control data needs to be
        processed as well.
        """

        # log the loop packet received if necessary, there are several debug
        # settings that may require this
        if self.debug.loop or self.debug.rain or self.debug.wind:
            loginf('GatewayService: Processing loop packet: %s %s' % (timestamp_to_string(event.packet['dateTime']),
                                                                      natural_sort_dict(event.packet)))
        # we are about to process the queue so reset our latest sensor data
        # packet property
        self.latest_sensor_data = None
        # now process the queue until it is empty
        while True:
            # Get the next item from the queue. Wrap in a try to catch any
            # instances where the queue is empty as that is our signal to break
            # out of the while loop.
            try:
                # get the next item from the collector queue, but don't dwell
                # very long
                queue_data = self.collector.queue.get(True, 0.5)
            except queue.Empty:
                # the queue is now empty, but that may be because we have
                # already processed any queued data, log if necessary and break
                # out of the while loop
                if self.latest_sensor_data is None and (self.debug.loop or self.debug.rain or self.debug.wind):
                    loginf('GatewayService: No queued items to process')
                if self.lost_con_ts is not None and time.time() > self.lost_con_ts + self.lost_contact_log_period:
                    self.lost_con_ts = time.time()
                    self.set_failure_logging(True)
                # now break out of the while loop
                break
            else:
                # We received something in the queue, it will be one of three
                # things:
                # 1. a dict containing sensor data
                # 2. an exception
                # 3. the value None signalling a serious error that means the
                #    Collector needs to shut down

                # if the data has a 'keys' attribute it is a dict so must be
                # data
                if hasattr(queue_data, 'keys'):
                    # we have a dict so assume it is data
                    self.lost_con_ts = None
                    self.set_failure_logging(True)
                    # log the received data if necessary, there are several
                    # debug settings that may require this, start from the
                    # highest (most encompassing) and work to the lowest (least
                    # encompassing)
                    if self.debug.loop:
                        if 'datetime' in queue_data:
                            # if we have a 'datetime' field it is almost
                            # certainly a sensor data packet
                            loginf('GatewayService: Received queued sensor '
                                   'data: %s %s' % (timestamp_to_string(queue_data['datetime']),
                                                    natural_sort_dict(queue_data)))
                        else:
                            # There is no 'datetime' field, this should not
                            # happen. Log it in any case.
                            loginf('GatewayService: Received queued data: %s' % (natural_sort_dict(queue_data),))
                    else:
                        # perhaps we have individual debugs such as rain or wind
                        if self.debug.rain:
                            # debug_rain is set so log the 'rain' field in the
                            # mapped data, if it does not exist say so
                            self.log_rain_data(queue_data,
                                               f'GatewayService: Received {self.collector.device.model} data')
                        if self.debug.wind:
                            # debug_wind is set so log the 'wind' fields in the
                            # received data, if they do not exist say so
                            self.log_wind_data(queue_data,
                                               f'GatewayService: Received {self.collector.device.model} data')
                    # now process the just received sensor data packet
                    self.process_queued_sensor_data(queue_data, event.packet['dateTime'])

                # if it's a tuple then it's a tuple with an exception and
                # exception text
                elif isinstance(queue_data, BaseException):
                    # We have an exception. The collector did not deem it
                    # serious enough to want to shut down, or it would have
                    # sent None instead. The action we take depends on the type
                    # of exception it is. If it's a GWIOError we can ignore it
                    # as appropriate action will have been taken by the
                    # GatewayCollector. If it is anything else we log it.
                    # process the exception
                    self.process_queued_exception(queue_data)

                # if it's None then it's a signal the Collector needs to shut down
                elif queue_data is None:
                    # if debug_loop log what we received
                    if self.debug.loop:
                        loginf('GatewayService: Received collector shutdown signal')
                    # we received the signal that the GatewayCollector needs to
                    # shut down, that means we cannot continue so call our shutdown
                    # method which will also shut down the GatewayCollector thread
                    self.shutDown()
                    # the GatewayCollector has been shut down, so we will not see
                    # anything more in the queue. We are still bound to
                    # NEW_LOOP_PACKET but since the queue is always empty we
                    # will just wait for the empty queue timeout before exiting

                # if it's none of the above (which it should never be) we don't
                # know what to do with it so pass and wait for the next item in
                # the queue
                else:
                    pass

        # we have now finished processing the queue, do we have a sensor data
        # packet to add to the loop packet
        if self.latest_sensor_data is not None:
            # we have a sensor data packet
            # if not already done so determine which cumulative rain field will
            # be used to determine the per period rain field
            if not self.rain_mapping_confirmed or not self.piezo_rain_mapping_confirmed:
                self.get_cumulative_rain_field(self.latest_sensor_data)
            # get the rainfall this period from total
            self.calculate_rain(self.latest_sensor_data)
            # get the lightning strike count this period from total
            self.calculate_lightning_count(self.latest_sensor_data)
            # map the raw data to WeeWX loop packet fields
            mapped_data = self.map_data(self.latest_sensor_data)
            # log the mapped data if necessary
            if self.debug.loop:
                loginf('GatewayService: Mapped %s data: %s' % (self.collector.device.model,
                                                               natural_sort_dict(mapped_data)))
            else:
                # perhaps we have individual debugs such as rain or wind
                if self.debug.rain:
                    # debug_rain is set so log the 'rain' field in the
                    # mapped data, if it does not exist say so
                    self.log_rain_data(mapped_data,
                                       f'GatewayService: Mapped {self.collector.device.model} data')
                if self.debug.wind:
                    # debug_wind is set so log the 'wind' fields in the
                    # mapped data, if they do not exist say so
                    self.log_wind_data(mapped_data,
                                       f'GatewayService: Mapped {self.collector.device.model} data')
            # and finally augment the loop packet with the mapped data
            self.augment_packet(event.packet, mapped_data)
            # log the augmented packet if necessary, there are several debug
            # settings that may require this, start from the highest (most
            # encompassing) and work to the lowest (least encompassing)
            if self.debug.loop or weewx.debug >= 2:
                loginf('GatewayService: Augmented packet: %s %s' % (timestamp_to_string(event.packet['dateTime']),
                                                                    natural_sort_dict(event.packet)))
            else:
                # perhaps we have individual debugs such as rain or wind
                if self.debug.rain:
                    # debug_rain is set so log the 'rain' field in the
                    # augmented loop packet, if it does not exist say
                    # so
                    self.log_rain_data(event.packet, 'GatewayService: Augmented packet')
                if self.debug.wind:
                    # debug_wind is set so log the 'wind' fields in the
                    # loop packet being emitted, if they do not exist
                    # say so
                    self.log_wind_data(event.packet, 'GatewayService: Augmented packet')

    def process_queued_sensor_data(self, sensor_data, date_time):
        """Process a sensor data packet received in the collector queue.

        When the queue is processed there may be multiple sensor data packets
        in the queue, but we only want the most recent, non-stale packet. Check
        the received sensor packet is timestamped and not stale, if it is not
        stale and is newer than the previously saved sensor data packet then
        replace the saved packet with this packet.

        Non-timestamped sensor data packets are discarded.

        sensor_data: the sensor data packet obtained from the queue
        date_time:   the timestamp of the current loop packet
        """

        # first up check we have a field 'datetime' and that it is not None
        if 'datetime' in sensor_data and sensor_data['datetime'] is not None:
            # now check it is not stale
            if sensor_data['datetime'] > date_time - self.max_age:
                # the sensor data is not stale, but is it more recent than our
                # current saved packet
                if self.latest_sensor_data is None or sensor_data['datetime'] > self.latest_sensor_data['datetime']:
                    # this packet is newer, so keep it
                    self.latest_sensor_data = dict(sensor_data)
            elif self.debug.loop or weewx.debug >= 2:
                # the sensor data is stale and we have debug settings that
                # dictate we log the discard
                loginf('GatewayService: Discarded packet with '
                       'timestamp %s' % timestamp_to_string(sensor_data['datetime']))
        elif self.debug.loop or weewx.debug >= 2:
            # the sensor data is not timestamped so it will be discarded and we
            # have debug settings that dictate we log the discard
            loginf('GatewayService: Discarded non-timestamped packet')

    def process_queued_exception(self, e):
        """Process an exception received in the collector queue."""

        # is it a GWIOError
        if isinstance(e, GWIOError):
            # set our failure logging appropriately
            if self.lost_con_ts is None:
                # we have previously been in contact with the device so set our
                # lost contact timestamp
                self.lost_con_ts = time.time()
                # any failure logging for this failure will already have
                # occurred in our GatewayCollector object and its Station, so
                # turn off failure logging
                self.set_failure_logging(False)
            elif self.log_failures:
                # we are already in a lost contact state, but failure logging
                # may have been turned on for a 'once in a while' log entry so
                # we need to turn it off again
                self.set_failure_logging(False)
        else:
            # it's not so log it
            logerr('GatewayService: Caught unexpected exception %s: %s' % (e.__class__.__name__,
                                                                           e))

    def augment_packet(self, packet, data):
        """Augment a loop packet with data from another packet.

        The data to be used for augmentation (the new data) may not be in the
        same unit system as the loop data being augmented so the new data is
        converted to the same unit system as used in the loop packet before
        augmentation occurs. Only fields that exist in the new data but not in
        the loop packet are added to the loop packet.

        packet: dict containing the loop packet
        data:   dict containing the data to be used to augment the loop packet
        """

        if self.debug.loop:
            _stem = 'GatewayService: Mapped data will be used to augment loop packet(%s)'
            loginf(_stem % timestamp_to_string(packet['dateTime']))
        # But the mapped data must be converted to the same unit system as
        # the packet being augmented. First get a converter.
        converter = weewx.units.StdUnitConverters[packet['usUnits']]
        # convert the mapped data to the same unit system as the packet to
        # be augmented
        converted_data = converter.convertDict(data)
        # if required log the converted data
        if self.debug.loop:
            loginf("GatewayService: Converted %s data: %s" % (self.collector.device.model,
                                                              natural_sort_dict(converted_data)))
        # now we can freely augment the packet with any of our mapped obs
        for field, data in converted_data.items():
            # Any existing packet fields, whether they contain data or are
            # None, are respected and left alone. Only fields from the
            # converted data that do not already exist in the packet are
            # used to augment the packet.
            if field not in packet:
                packet[field] = data

    # TODO. Why have this, isn't failure_logging passed through each instantiation
    def set_failure_logging(self, log_failures):
        """Turn failure logging on or off.

        When operating as a service lost contact or other non-fatal errors
        should only be logged every so often so as not to flood the logs.
        Failure logging occurs at three levels:
        1. in myself (the service)
        2. in the GatewayCollector object
        3. in the GatewayCollector object's Station object

        Failure logging is turned on or off by setting the log_failures
        property True or False for each of the above 3 objects.
        """

        self.log_failures = log_failures
        self.collector.log_failures = log_failures
        self.collector.device.log_failures = log_failures

    def shutDown(self):
        """Shut down the service."""

        # the collector will likely be running in a thread so call its
        # shutdown() method so that any thread shut down/tidy up can occur
        self.collector.shutdown()


# for backwards compatibility
Gw1000Service = GatewayService


# ============================================================================
#                 GW1000 Loader/Configurator/Editor methods
# ============================================================================

def loader(config_dict, engine):
    return GatewayDriver(**config_dict[DRIVER_NAME])


def configurator_loader(config_dict):  # @UnusedVariable

    return GatewayConfigurator()


def confeditor_loader():
    return Gw1000ConfEditor()


# ============================================================================
#                          class Gw1000ConfEditor
# ============================================================================

class Gw1000ConfEditor(weewx.drivers.AbstractConfEditor):
    # define our config as a multiline string so we can preserve comments
    accum_config = """
    [Accumulator]
        # Start GW1000 driver extractors
        [[daymaxwind]]
            extractor = last
        [[lightning_distance]]
            extractor = last
        [[lightning_strike_count]]
            extractor = sum
        [[lightning_last_det_time]]
            extractor = last
        [[stormRain]]
            extractor = last
        [[dayRain]]
            extractor = last
        [[weekRain]]
            extractor = last
        [[monthRain]]
            extractor = last
        [[yearRain]]
            extractor = last
        [[totalRain]]
            extractor = last
        [[t_rain]]
            extractor = sum
        [[t_stormRain]]
            extractor = last
        [[t_dayRain]]
            extractor = last
        [[t_weekRain]]
            extractor = last
        [[t_monthRain]]
            extractor = last
        [[t_yearRain]]
            extractor = last
        [[p_rain]]
            extractor = sum
        [[p_stormRain]]
            extractor = last
        [[p_dayRain]]
            extractor = last
        [[p_weekRain]]
            extractor = last
        [[p_monthRain]]
            extractor = last
        [[p_yearRain]]
            extractor = last
        [[pm2_51_24h_avg]]
            extractor = last
        [[pm2_52_24h_avg]]
            extractor = last
        [[pm2_53_24h_avg]]
            extractor = last
        [[pm2_54_24h_avg]]
            extractor = last
        [[pm2_55_24h_avg]]
            extractor = last
        [[pm10_24h_avg]]
            extractor = last
        [[co2_24h_avg]]
            extractor = last
        [[heap_free]]
            extractor = last
        [[wh40_batt]]
            extractor = last
        [[wh26_batt]]
            extractor = last
        [[wh25_batt]]
            extractor = last
        [[wh65_batt]]
            extractor = last
        [[wh32_batt]]
            extractor = last
        [[wh31_ch1_batt]]
            extractor = last
        [[wh31_ch2_batt]]
            extractor = last
        [[wh31_ch3_batt]]
            extractor = last
        [[wh31_ch4_batt]]
            extractor = last
        [[wh31_ch5_batt]]
            extractor = last
        [[wh31_ch6_batt]]
            extractor = last
        [[wh31_ch7_batt]]
            extractor = last
        [[wh31_ch8_batt]]
            extractor = last
        [[wn34_ch1_batt]]
            extractor = last
        [[wn34_ch2_batt]]
            extractor = last
        [[wn34_ch3_batt]]
            extractor = last
        [[wn34_ch4_batt]]
            extractor = last
        [[wn34_ch5_batt]]
            extractor = last
        [[wn34_ch6_batt]]
            extractor = last
        [[wn34_ch7_batt]]
            extractor = last
        [[wn34_ch8_batt]]
            extractor = last
        [[wn35_ch1_batt]]
            extractor = last
        [[wn35_ch2_batt]]
            extractor = last
        [[wn35_ch3_batt]]
            extractor = last
        [[wn35_ch4_batt]]
            extractor = last
        [[wn35_ch5_batt]]
            extractor = last
        [[wn35_ch6_batt]]
            extractor = last
        [[wn35_ch7_batt]]
            extractor = last
        [[wn35_ch8_batt]]
            extractor = last
        [[wh41_ch1_batt]]
            extractor = last
        [[wh41_ch2_batt]]
            extractor = last
        [[wh41_ch3_batt]]
            extractor = last
        [[wh41_ch4_batt]]
            extractor = last
        [[wh45_batt]]
            extractor = last
        [[wh51_ch1_batt]]
            extractor = last
        [[wh51_ch2_batt]]
            extractor = last
        [[wh51_ch3_batt]]
            extractor = last
        [[wh51_ch4_batt]]
            extractor = last
        [[wh51_ch5_batt]]
            extractor = last
        [[wh51_ch6_batt]]
            extractor = last
        [[wh51_ch7_batt]]
            extractor = last
        [[wh51_ch8_batt]]
            extractor = last
        [[wh51_ch9_batt]]
            extractor = last
        [[wh51_ch10_batt]]
            extractor = last
        [[wh51_ch11_batt]]
            extractor = last
        [[wh51_ch12_batt]]
            extractor = last
        [[wh51_ch13_batt]]
            extractor = last
        [[wh51_ch14_batt]]
            extractor = last
        [[wh51_ch15_batt]]
            extractor = last
        [[wh51_ch16_batt]]
            extractor = last
        [[wh55_ch1_batt]]
            extractor = last
        [[wh55_ch2_batt]]
            extractor = last
        [[wh55_ch3_batt]]
            extractor = last
        [[wh55_ch4_batt]]
            extractor = last
        [[wh57_batt]]
            extractor = last
        [[wh68_batt]]
            extractor = last
        [[ws80_batt]]
            extractor = last
        [[wh40_sig]]
            extractor = last
        [[wh26_sig]]
            extractor = last
        [[wh25_sig]]
            extractor = last
        [[wh65_sig]]
            extractor = last
        [[wh32_sig]]
            extractor = last
        [[wh31_ch1_sig]]
            extractor = last
        [[wh31_ch2_sig]]
            extractor = last
        [[wh31_ch3_sig]]
            extractor = last
        [[wh31_ch4_sig]]
            extractor = last
        [[wh31_ch5_sig]]
            extractor = last
        [[wh31_ch6_sig]]
            extractor = last
        [[wh31_ch7_sig]]
            extractor = last
        [[wh31_ch8_sig]]
            extractor = last
        [[wn34_ch1_sig]]
            extractor = last
        [[wn34_ch2_sig]]
            extractor = last
        [[wn34_ch3_sig]]
            extractor = last
        [[wn34_ch4_sig]]
            extractor = last
        [[wn34_ch5_sig]]
            extractor = last
        [[wn34_ch6_sig]]
            extractor = last
        [[wn34_ch7_sig]]
            extractor = last
        [[wn34_ch8_sig]]
            extractor = last
        [[wn35_ch1_sig]]
            extractor = last
        [[wn35_ch2_sig]]
            extractor = last
        [[wn35_ch3_sig]]
            extractor = last
        [[wn35_ch4_sig]]
            extractor = last
        [[wn35_ch5_sig]]
            extractor = last
        [[wn35_ch6_sig]]
            extractor = last
        [[wn35_ch7_sig]]
            extractor = last
        [[wn35_ch8_sig]]
            extractor = last
        [[wh41_ch1_sig]]
            extractor = last
        [[wh41_ch2_sig]]
            extractor = last
        [[wh41_ch3_sig]]
            extractor = last
        [[wh41_ch4_sig]]
            extractor = last
        [[wh45_sig]]
            extractor = last
        [[wh51_ch1_sig]]
            extractor = last
        [[wh51_ch2_sig]]
            extractor = last
        [[wh51_ch3_sig]]
            extractor = last
        [[wh51_ch4_sig]]
            extractor = last
        [[wh51_ch5_sig]]
            extractor = last
        [[wh51_ch6_sig]]
            extractor = last
        [[wh51_ch7_sig]]
            extractor = last
        [[wh51_ch8_sig]]
            extractor = last
        [[wh51_ch9_sig]]
            extractor = last
        [[wh51_ch10_sig]]
            extractor = last
        [[wh51_ch11_sig]]
            extractor = last
        [[wh51_ch12_sig]]
            extractor = last
        [[wh51_ch13_sig]]
            extractor = last
        [[wh51_ch14_sig]]
            extractor = last
        [[wh51_ch15_sig]]
            extractor = last
        [[wh51_ch16_sig]]
            extractor = last
        [[wh55_ch1_sig]]
            extractor = last
        [[wh55_ch2_sig]]
            extractor = last
        [[wh55_ch3_sig]]
            extractor = last
        [[wh55_ch4_sig]]
            extractor = last
        [[wh57_sig]]
            extractor = last
        [[wh68_sig]]
            extractor = last
        [[ws80_sig]]
            extractor = last
        # End GW1000 driver extractors
    """

    @property
    def default_stanza(self):
        return f"""
    [GW1000]
        # This section is for the GW1000 API driver.

        # The driver to use:
        driver = user.gw1000

        # How often to poll the GW1000 API:
        poll_interval = {int(default_poll_interval):d}
    """

    def get_conf(self, orig_stanza=None):
        """Given a configuration stanza, return a possibly modified copy
        that will work with the current version of the device driver.

        The default behavior is to return the original stanza, unmodified.

        Derived classes should override this if they need to modify previous
        configuration options or warn about deprecated or harmful options.

        The return value should be a long string. See default_stanza above
        for an example string stanza.
        """

        return self.default_stanza if orig_stanza is None else orig_stanza

    def prompt_for_settings(self):
        """Prompt for settings required for proper operation of this driver.

        Returns a dict of setting, value key pairs for settings to be included
        in the driver stanza. The _prompt() method may be used to prompt the
        user for input with a default.
        """

        # obtain IP address
        print()
        print("Specify the gateway device IP address, for example: 192.168.1.100")
        print("Set to 'auto' to autodiscover the gateway device IP address (not")
        print("recommended for systems with more than one gateway device)")
        ip_address = self._prompt('IP address',
                                  dflt=self.existing_options.get('ip_address'))
        # obtain port number
        print()
        print("Specify gateway device network port, for example: 45000")
        port = self._prompt('port', dflt=self.existing_options.get('port', default_port))
        # obtain poll interval
        print()
        print("Specify how often to poll the gateway API in seconds")
        poll_interval = self._prompt('Poll interval',
                                     dflt=self.existing_options.get('poll_interval',
                                                                    default_poll_interval))
        return {'ip_address': ip_address,
                'port': port,
                'poll_interval': poll_interval
                }

    @staticmethod
    def modify_config(config_dict):
        import weecfg

        # set loop_on_init
        loop_on_init_config = """loop_on_init = %d"""
        dflt = config_dict.get('loop_on_init', '1')
        label = """The GW1000 driver requires a network connection to the 
gateway device. Consequently, the absence of a network connection 
when WeeWX starts will cause WeeWX to exit and such a situation 
can occur on system startup. The 'loop_on_init' setting can be
used to mitigate such problems by having WeeWX retry startup 
indefinitely. Set to '0' to attempt startup once only or '1' to 
attempt startup indefinitely."""
        print()
        loop_on_init = int(weecfg.prompt_with_options(label, dflt, ['0', '1']))
        loop_on_init_dict = configobj.ConfigObj(io.StringIO(loop_on_init_config % (loop_on_init,)))
        config_dict.merge(loop_on_init_dict)
        if len(config_dict.comments['loop_on_init']) == 0:
            config_dict.comments['loop_on_init'] = ['',
                                                    '# Whether to try indefinitely to load the driver']
        print()

        # set record generation to software
        print("""Setting record_generation to software.""")
        config_dict['StdArchive']['record_generation'] = 'software'
        print()

        # set the accumulator extractor functions
        print("""Setting accumulator extractor functions.""")
        # construct our default accumulator config dict
        accum_config_dict = configobj.ConfigObj(io.StringIO(Gw1000ConfEditor.accum_config))
        # merge the existing config dict into our default accumulator config
        # dict so that we keep any changes made to [Accumulator] by the user
        accum_config_dict.merge(config_dict)
        # now make our updated accumulator config the config dict
        config_dict = configobj.ConfigObj(accum_config_dict)

        # we don't need weecfg anymore so remove it from memory
        del weecfg
        print()


# ============================================================================
#                          GatewayConfigurator class
# ============================================================================

class GatewayConfigurator(weewx.drivers.AbstractConfigurator):
    """Configures the Ecowitt gateway weather station.

    This class is used by wee_device when interrogating a supported Ecowitt
    gateway device.

    The Ecowitt gateway device API supports both reading and setting various
    gateway device parameters; however, at this time the Ecowitt gateway
    device driver only supports the reading these parameters. The Ecowitt
    gateway device driver does not support setting these parameters, rather
    this should be done via the Ecowitt WSView Plus app.

    When used with wee_device this configurator allows station hardware
    parameters to be displayed. The Ecowitt gateway device driver may also be
    run directly to test the Ecowitt gateway device driver operation as well as
    display various driver configuration options (as distinct from gateway
    device hardware parameters).
    """

    @property
    def description(self):
        """Description displayed as part of weectl device help information."""

        return "Read data and configuration from an Ecowitt gateway device."

    @property
    def usage(self):
        """weectl device usage information."""
        return f"""{bcolors.BOLD}%prog --help
       %prog --live-data
            [CONFIG_FILE|--config=CONFIG_FILE]
            [--units=us|metric|metricwx]
            [--ip-address=IP_ADDRESS] [--port=PORT]
            [--show-all-batt]
            [--debug=0|1|2|3]
       %prog --sensors
            [CONFIG_FILE|--config=CONFIG_FILE]
            [--ip-address=IP_ADDRESS] [--port=PORT]
            [--show-all-batt]
            [--debug=0|1|2|3]
       %prog --firmware-version|--mac-address|
            --system-params|--get-rain-data|--get-all-rain_data
            [CONFIG_FILE|--config=CONFIG_FILE]
            [--ip-address=IP_ADDRESS] [--port=PORT]
            [--debug=0|1|2|3]
       %prog --get-calibration|--get-mulch-th-cal|
            --get-mulch-soil-cal|--get-pm25-cal|
            --get-co2-cal
            [CONFIG_FILE|--config=CONFIG_FILE]
            [--ip-address=IP_ADDRESS] [--port=PORT]
            [--debug=0|1|2|3]
       %prog --get-services
            [CONFIG_FILE|--config=CONFIG_FILE]
            [--ip-address=IP_ADDRESS] [--port=PORT]
            [--unmask] [--debug=0|1|2|3]{bcolors.ENDC}"""

    @property
    def epilog(self):
        """Epilog displayed as part of wee_device help information."""

        return ""
        # return "Mutating actions will request confirmation before proceeding.\n"

    def add_options(self, parser):
        """Define wee_device option parser options."""

        parser.add_option('--live-data', dest='live', action='store_true',
                          help='display device live sensor data')
        parser.add_option('--sensors', dest='sensors', action='store_true',
                          help='display device sensor information')
        parser.add_option('--firmware', dest='firmware',
                          action='store_true',
                          help='display device firmware information')
        parser.add_option('--mac-address', dest='mac', action='store_true',
                          help='display device station MAC address')
        parser.add_option('--system-params', dest='sys_params', action='store_true',
                          help='display device system parameters')
        parser.add_option('--get-rain-data', dest='get_rain', action='store_true',
                          help='display device traditional rain data only')
        parser.add_option('--get-all-rain-data', dest='get_all_rain', action='store_true',
                          help='display device traditional, piezo and rain reset '
                               'time data')
        parser.add_option('--get-calibration', dest='get_calibration',
                          action='store_true',
                          help='display device calibration data')
        parser.add_option('--get-mulch-th-cal', dest='get_mulch_offset',
                          action='store_true',
                          help='display device multi-channel temperature and '
                               'humidity calibration data')
        parser.add_option('--get-mulch-soil-cal', dest='get_soil_calibration',
                          action='store_true',
                          help='display device soil moisture calibration data')
        parser.add_option('--get-mulch-t-cal', dest='get_temp_calibration',
                          action='store_true',
                          help='display device temperature (WN34) calibration data')
        parser.add_option('--get-pm25-cal', dest='get_pm25_offset',
                          action='store_true',
                          help='display device PM2.5 calibration data')
        parser.add_option('--get-co2-cal', dest='get_co2_offset',
                          action='store_true',
                          help='display device CO2 (WH45) calibration data')
        parser.add_option('--get-services', dest='get_services',
                          action='store_true',
                          help='display device weather services configuration data')
        parser.add_option('--ip-address', dest='ip_address',
                          help='device IP address to use')
        parser.add_option('--port', dest='port', type=int,
                          help='device port to use')
        parser.add_option('--max-tries', dest='max_tries', type=int,
                          help='max number of attempts to contact the device')
        parser.add_option('--retry-wait', dest='retry_wait', type=int,
                          help='how long to wait between attempts to contact the device')
        parser.add_option('--show-all-batt', dest='show_battery',
                          action='store_true',
                          help='show all available battery state data regardless of '
                               'sensor state')
        parser.add_option('--unmask', dest='unmask', action='store_true',
                          help='unmask sensitive settings')
        parser.add_option('--units', dest='units', metavar='UNITS', default='metric',
                          help='unit system to use when displaying live data')
        parser.add_option('--config', dest='config_path', metavar='CONFIG_FILE',
                          help="use configuration file CONFIG_FILE.")
        parser.add_option('--debug', dest='debug', type=int,
                          help='how much status to display, 0-3')
        parser.add_option('--yes', '-y', dest="noprompt", action="store_true",
                          help="answer yes to every prompt")

    def do_options(self, options, parser, config_dict, prompt):
        """Process wee_device option parser options."""

        # get station config dict to use
        stn_dict = config_dict.get('GW1000', {})

        # set weewx.debug as necessary
        if options.debug is not None:
            _debug = weeutil.weeutil.to_int(options.debug)
        else:
            _debug = weeutil.weeutil.to_int(config_dict.get('debug', 0))
        weewx.debug = _debug
        # inform the user if the debug level is 'higher' than 0
        if _debug > 0:
            print(f"debug level is '{int(_debug):d}'")

        # Now we can set up the user customized logging, but we need to handle both
        # v3 and v4 logging. V4 logging is very easy but v3 logging requires us to
        # set up syslog and raise our log level based on weewx.debug
        try:
            # assume v 4 logging
            weeutil.logger.setup('weewx', config_dict)
        except AttributeError:
            # must be v3 logging, so first set the defaults for the system logger
            syslog.openlog('weewx', syslog.LOG_PID | syslog.LOG_CONS)
            # now raise the log level if required
            if weewx.debug > 0:
                syslog.setlogmask(syslog.LOG_UPTO(syslog.LOG_DEBUG))

        # define custom unit settings used by the gateway driver
        define_units()

        # get a DirectGateway object
        direct_gw = DirectGateway(options, parser, stn_dict)
        # now let the DirectGateway object process the options
        direct_gw.process_options()


# ============================================================================
#                            GatewayDriver class
# ============================================================================

class GatewayDriver(weewx.drivers.AbstractDevice, Gateway):
    """Ecowitt gateway device driver class.

    A WeeWX driver to emit loop packets based on observational data obtained
    from the Ecowitt LAN/Wi-Fi Gateway API. The GatewayDriver should be used
    when there is no other data source or other sources data can be ingested
    via one or more WeeWX services.

    Data is obtained from the Ecowitt LAN/Wi-Fi Gateway API. The data is parsed
    and mapped to WeeWX fields and emitted as a WeeWX loop packet.

    Class GatewayCollector collects and parses data from the API. The
    GatewayCollector runs in a separate thread, so it does not block the main
    WeeWX processing loop. The GatewayCollector is turn uses child classes
    Station and Parser to interact directly with the API and parse the API
    responses respectively."""

    def __init__(self, **stn_dict):
        """Initialise a gateway device driver object."""

        # Log our driver version first. Normally we would call our superclass
        # initialisation method first; however, that involves establishing a
        # network connection to the gateway device and it may fail. Doing our
        # logging first will aid in remote debugging.

        # log our version number
        loginf('GatewayDriver: version is %s' % DRIVER_VERSION)
        # TODO. this should be moved to class Gateway __init__
        # get device specific debug settings
        self.debug = DebugOptions(stn_dict)
        # now initialize my superclasses
        super(GatewayDriver, self).__init__(**stn_dict)
        # start the Gw1000Collector in its own thread
        self.collector.startup()

    def genLoopPackets(self):
        """Generator function that returns loop packets.

        Run a continuous loop checking the GatewayCollector queue for data.
        When data arrives map the raw data to a WeeWX loop packet and yield the
        packet.
        """

        # generate loop packets forever
        while True:
            # wrap in a try to catch any instances where the queue is empty
            try:
                # get any data from the collector queue
                queue_data = self.collector.queue.get(True, 10)
            except queue.Empty:
                # there was nothing in the queue so continue
                pass
            else:
                # We received something in the queue, it will be one of three
                # things:
                # 1. a dict containing sensor data
                # 2. an exception
                # 3. the value None signalling a serious error that means the
                #    Collector needs to shut down

                # if the data has a 'keys' attribute it is a dict so must be
                # data
                if hasattr(queue_data, 'keys'):
                    # we have a dict so assume it is data
                    # log the received data if necessary
                    if self.debug.loop:
                        if 'datetime' in queue_data:
                            loginf('GatewayDriver: Received %s data: %s %s' % (self.collector.device.model,
                                                                               timestamp_to_string(
                                                                                   queue_data['datetime']),
                                                                               natural_sort_dict(queue_data)))
                        else:
                            loginf('GatewayDriver: Received %s data: %s' % (self.collector.device.model,
                                                                            natural_sort_dict(queue_data)))
                    else:
                        # perhaps we have individual debugs such as rain or
                        # wind
                        if self.debug.rain:
                            # debug.rain is set so log the 'rain' field in the
                            # received data, if it does not exist say so
                            self.log_rain_data(queue_data,
                                               f'GatewayDriver: Received {self.collector.device.model} data')
                        if self.debug.wind:
                            # debug.wind is set so log the 'wind' fields in the
                            # received data, if they do not exist say so
                            self.log_wind_data(queue_data,
                                               f'GatewayDriver: Received {self.collector.device.model} data')
                    # Now start to create a loop packet. A loop packet must
                    # have a timestamp, if we have one (key 'datetime') in the
                    # received data use it otherwise allocate one.
                    if 'datetime' in queue_data:
                        packet = {'dateTime': queue_data['datetime']}
                    else:
                        # we don't have a timestamp so create one
                        packet = {'dateTime': int(time.time() + 0.5)}
                    # if not already determined, determine which cumulative rain
                    # field will be used to determine the per period rain field
                    if not self.rain_mapping_confirmed or not self.piezo_rain_mapping_confirmed:
                        self.get_cumulative_rain_field(queue_data)
                    # get the rainfall this period from total
                    self.calculate_rain(queue_data)
                    # get the lightning strike count this period from total
                    self.calculate_lightning_count(queue_data)
                    # map the raw data to WeeWX loop packet fields
                    mapped_data = self.map_data(queue_data)
                    # log the mapped data if necessary
                    if self.debug.loop:
                        if 'datetime' in mapped_data:
                            loginf('GatewayDriver: Mapped %s data: %s %s' % (self.collector.device.model,
                                                                             timestamp_to_string(
                                                                                 mapped_data['datetime']),
                                                                             natural_sort_dict(mapped_data)))
                        else:
                            loginf('GatewayDriver: Mapped %s data: %s' % (self.collector.device.model,
                                                                          natural_sort_dict(mapped_data)))
                    else:
                        # perhaps we have individual debugs such as rain or wind
                        if self.debug.rain:
                            # debug.rain is set so log the 'rain' field in the
                            # mapped data, if it does not exist say so
                            self.log_rain_data(mapped_data,
                                               f'GatewayDriver: Mapped {self.collector.device.model} data')
                        if self.debug.wind:
                            # debug.wind is set so log the 'wind' fields in the
                            # mapped data, if they do not exist say so
                            self.log_wind_data(mapped_data,
                                               f'GatewayDriver: Mapped {self.collector.device.model} data')
                    # add the mapped data to the empty packet
                    packet.update(mapped_data)
                    # log the packet if necessary, there are several debug
                    # settings that may require this, start from the highest
                    # (most encompassing) and work to the lowest (least
                    # encompassing)
                    if self.debug.loop or weewx.debug >= 2:
                        loginf('GatewayDriver: Packet %s: %s' % (timestamp_to_string(packet["dateTime"]),
                                                                 natural_sort_dict(packet)))
                    else:
                        # perhaps we have individual debugs such as rain or wind
                        if self.debug.rain:
                            # debug.rain is set so log the 'rain' field in the
                            # loop packet being emitted, if it does not exist
                            # say so
                            self.log_rain_data(mapped_data,
                                               f'GatewayDriver: Packet {timestamp_to_string(packet["dateTime"])}')
                        if self.debug.wind:
                            # debug.wind is set so log the 'wind' fields in the
                            # loop packet being emitted, if they do not exist
                            # say so
                            self.log_wind_data(mapped_data,
                                               f'GatewayDriver: Packets {timestamp_to_string(packet["dateTime"])}')
                    # yield the loop packet
                    yield packet
                # if it's a tuple then it's a tuple with an exception and
                # exception text
                elif isinstance(queue_data, BaseException):
                    # We have an exception. The collector did not deem it
                    # serious enough to want to shut down or it would have sent
                    # None instead. The action we take depends on the type of
                    # exception it is. If it's a GWIOError we need to force
                    # the WeeWX engine to restart by raining a WeewxIOError. If
                    # it is anything else we log it and then raise it.
                    # first extract our exception
                    e = queue_data
                    # and process it if we have something
                    if e:
                        # is it a GWIOError
                        if isinstance(e, GWIOError):
                            # it is so we raise a WeewxIOError, ideally would
                            # use raise .. from .. but raise.. from .. is not
                            # available under Python 2
                            raise weewx.WeeWxIOError(e)
                        else:
                            # it's not so log it
                            logerr('GatewayDriver: Caught unexpected exception %s: %s' % (e.__class__.__name__,
                                                                                          e))
                            # then raise it, WeeWX will decide what to do
                            raise e
                # if it's None then it's a signal the Collector needs to shut
                # down
                elif queue_data is None:
                    # if debug.loop log what we received
                    if self.debug.loop:
                        loginf('GatewayDriver: Received shutdown signal')
                    # we received the signal to shut down, so call closePort()
                    self.closePort()
                    # and raise an exception to cause the engine to shut down
                    raise GWIOError("GatewayCollector needs to shutdown")
                # if it's none of the above (which it should never be) we don't
                # know what to do with it so pass and wait for the next item in
                # the queue
                else:
                    pass

    @property
    def hardware_name(self):
        """Return the hardware name.

        Use the device model from our Collector's Station object, but if this
        is None use the driver name.
        """

        if self.collector.device.model is not None:
            return self.collector.device.model
        else:
            return DRIVER_NAME

    @property
    def mac_address(self):
        """Return the device MAC address."""

        return self.collector.device.api.get_mac_address()

    @property
    def firmware_version(self):
        """Return the device firmware version string."""

        return self.collector.device.api.get_firmware_version()

    # @property
    # def sensor_id_data(self):
    #     """Return the device sensor identification data.
    #
    #     The sensor ID data is available via the data property of the Collector
    #     objects' sensors property.
    #     """
    #
    #     return self.collector.sensors.data
    #
    def closePort(self):
        """Close down the driver port."""

        # in this case there is no port to close, just shutdown the collector
        self.collector.shutdown()


# for backwards compatibility
Gw1000Driver = GatewayDriver


# ============================================================================
#                              class Collector
# ============================================================================

class Collector(object):
    """Base class for a client that polls an API."""

    def __init__(self):
        # creat a queue object for passing data back to the driver/service
        self.queue = queue.Queue()

    def startup(self):
        pass

    def shutdown(self):
        pass


# ============================================================================
#                              class GatewayCollector
# ============================================================================

class GatewayCollector(Collector):
    """Class to collect data from an Ecowitt LAN/Wi-Fi Gateway device.

    A GatewayCollector object is responsible for obtaining data from an Ecowitt
    LAN/Wi-Fi Gateway device and passing relevant data to its parent
    driver/service. A GatewayCollector object uses subordinate classes to
    obtain data from the gateway device via the Ecowitt LAN/Wi-Fi Gateway
    device API and direct HTTP requests suitable for passing to its parent
    driver/service. A GatewayCollector can also be used to obtain device data
    when the driver is operated in direct mode.

    A GatewayCollector object uses a GatewayDevice object to handle all
    interaction with the device.
    """

    def __init__(self, ip_address=None, port=None, broadcast_address=None,
                 broadcast_port=None, socket_timeout=None, broadcast_timeout=None,
                 poll_interval=default_poll_interval,
                 max_tries=default_max_tries, retry_wait=default_retry_wait,
                 use_wh32=True, ignore_wh40_batt=True, show_battery=False,
                 log_unknown_fields=False, fw_update_check_interval=86400,
                 log_fw_update_avail=False, debug=DebugOptions({})):
        """Initialise our class."""

        # initialize my base class:
        super(GatewayCollector, self).__init__()

        # interval between polls of the API, use a default
        self.poll_interval = poll_interval
        # how many times to poll the API before giving up, default is
        # default_max_tries
        self.max_tries = max_tries
        # period in seconds to wait before polling again, default is
        # default_retry_wait seconds
        self.retry_wait = retry_wait
        # how to handle checks for a gateway device firmware update
        # how often to check for a firmware update
        self.fw_update_check_interval = fw_update_check_interval
        # whether to log when a firmware update is available
        self.log_fw_update_avail = log_fw_update_avail
        # log our config options before obtaining a GatewayDevice object, this
        # will help in remote debugging should the device be uncontactable
        if self.log_fw_update_avail:
            logdbg('     firmware update checks will occur and will be logged')
            logdbg('     firmware update check interval is %d' % self.fw_update_check_interval)
        else:
            logdbg('     firmware update checks will not occur')
        if use_wh32:
            logdbg("     sensor ID decoding will use 'WH32'")
        else:
            logdbg("     sensor ID decoding will use 'WH26'")
        if ignore_wh40_batt:
            logdbg('     battery state data will be ignored for legacy WH40')
        else:
            logdbg('     battery state data will be reported for legacy WH40')
        if show_battery:
            logdbg("     battery state will be reported for all sensors")
        else:
            logdbg("     battery state will not be reported for sensors with no signal data")
        if log_unknown_fields:
            logdbg('     unknown fields will be reported')
        else:
            logdbg('     unknown fields will be ignored')

        # get a GatewayDevice to handle interaction with the gateway device
        self.device = GatewayDevice(ip_address=ip_address, port=port,
                                    broadcast_address=broadcast_address,
                                    broadcast_port=broadcast_port,
                                    socket_timeout=socket_timeout,
                                    broadcast_timeout=broadcast_timeout,
                                    max_tries=max_tries, retry_wait=retry_wait,
                                    use_wh32=use_wh32, ignore_wh40_batt=ignore_wh40_batt,
                                    show_battery=show_battery,
                                    log_unknown_fields=log_unknown_fields, debug=debug)

        # start off logging failures
        self.log_failures = True
        # do we have a legacy WH40 and how are we handling its battery state
        # data
        if b'\x03' in self.device.api.sensors.connected_addresses and self.device.api.sensors.legacy_wh40:
            # we have a connected legacy WH40
            if ignore_wh40_batt:
                _msg = 'Legacy WH40 detected, WH40 battery state data will be ignored'
            else:
                _msg = 'Legacy WH40 detected, WH40 battery state data will be reported'
            loginf(_msg)
        # create a thread property
        self.thread = None
        # we start off not collecting data, it will be turned on later when we
        # are threaded
        self.collect_data = False

    def collect(self):
        """Collect and queue sensor data.

        Loop forever waking periodically to see if it is time to quit or
        collect more data. A dictionary of data is placed in the queue on each
        successful poll of the device. If an exception is raised when
        interacting with the device the exception is placed in the queue as a
        signal to our parent that there is a problem.
        """

        # initialise ts of last time API was polled
        last_poll = 0
        # initialise ts of last firmware check
        last_fw_check = 0
        # collect data continuously while we are told to collect data
        while self.collect_data:
            # store the current time
            now = time.time()
            # is it time to poll?
            if now - last_poll > self.poll_interval:
                # it is time to poll, wrap in a try..except in case we get a
                # GWIOError exception
                try:
                    queue_data = self.get_current_data()
                except GWIOError as e:
                    # a GWIOError occurred, most likely because the Station
                    # object could not contact the device
                    # first up log the event, but only if we are logging
                    # failures
                    if self.log_failures:
                        logerr('Unable to obtain live sensor data')
                    # assign the GWIOError exception, so it will be sent in
                    # the queue to our controlling object
                    queue_data = e
                # put the queue data in the queue
                self.queue.put(queue_data)
                # debug log when we will next poll the API
                logdbg('Next update in %d seconds' % self.poll_interval)
                # reset the last poll ts
                last_poll = now
                # do a firmware update check if required
                if now - last_fw_check > self.fw_update_check_interval and self.log_fw_update_avail:
                    if self.device.firmware_update_avail:
                        _msg = "A firmware is available, "\
                               "current %s firmware version is %s" % (self.device.model,
                                                                      self.device.firmware_version)
                        loginf(_msg)
                        _msg = "    update at http://%s or via "\
                               "the WSView Plus app" % (self.device.ip_address.decode(), )
                        loginf(_msg)
                        curr_msg = self.device.firmware_update_message
                        if curr_msg is not None:
                            loginf("    firmware update message: '%s'" % curr_msg)
                        else:
                            loginf("    no firmware update message found")
                    last_fw_check = now
            # sleep for a second and then see if it's time to poll again
            time.sleep(1)

    def get_current_data(self):
        """Get all current sensor data.

        Return current sensor data, battery state data and signal state data
        for each sensor. The current sensor data consists of sensor data
        available through multiple API api_commands. Each API command response is
        parsed and the results accumulated in a dictionary. Battery and signal
        state for each sensor is added to this dictionary. The dictionary is
        timestamped and the timestamped accumulated data is returned. If the
        API does not return any data a suitable exception will have been
        raised.
        """

        # get a timestamp to use in case our data does not come with one
        _timestamp = int(time.time())
        # Now obtain the bulk of the current sensor data via the API. If the
        # data cannot be obtained we will see a GWIOError exception which we
        # just let bubble up. Otherwise, we are returned the parsed live data.
        parsed_data = self.device.livedata
        # add the timestamp to the data dict
        parsed_data['datetime'] = _timestamp
        # Now get the parsed rain data via the API. If the data cannot be
        # obtained we may see an GWIOError exception or an UnknownApiCommand
        # exception. If we get the UnknownApiCommand exception it is likely due
        # to an old device that cannot handle CMD_READ_RAIN in which case our
        # only available rain data will already be in our livedata response. So
        # just set the raindata response to None. If we get a GWIOError then
        # let it bubble up.
        try:
            parsed_rain_data = self.device.rain
        except UnknownApiCommand:
            parsed_rain_data = None
        except GWIOError:
            raise
        # now update our parsed data with the parsed rain data if we have any
        if parsed_rain_data is not None:
            parsed_data.update(parsed_rain_data)
        # log the parsed data but only if debug>=3
        if weewx.debug >= 3:
            logdbg("Parsed data: %s" % parsed_data)
        # The parsed data does not currently contain any sensor battery state
        # or signal level data so obtain the parsed sensor battery state
        # and signal level data from our GatewayDevice.
        try:
            parsed_sensor_state_data = self.device.sensor_state
        except GWIOError:
            raise
        # now update our parsed data with the parsed sensor state data if we
        # have any
        if parsed_sensor_state_data is not None:
            parsed_data.update(parsed_sensor_state_data)
        # log the processed parsed data but only if debug>=3
        if weewx.debug >= 3:
            logdbg("Processed parsed data: %s" % parsed_data)
        return parsed_data

    def startup(self):
        """Start a thread that collects data from the API."""

        try:
            self.thread = GatewayCollector.CollectorThread(self)
            self.collect_data = True
            self.thread.daemon = True
            self.thread.name = 'GatewayCollectorThread'
            self.thread.start()
        except threading.ThreadError:
            logerr("Unable to launch GatewayCollector thread")
            self.thread = None

    def shutdown(self):
        """Shut down the thread that collects data from the API.

        Tell the thread to stop, then wait for it to finish.
        """

        # we only need do something if a thread exists
        if self.thread:
            # tell the thread to stop collecting data
            self.collect_data = False
            # terminate the thread
            self.thread.join(10.0)
            # log the outcome
            if self.thread.is_alive():
                logerr("Unable to shut down GatewayCollector thread")
            else:
                loginf("GatewayCollector thread has been terminated")
        self.thread = None

    class CollectorThread(threading.Thread):
        """Class using a thread to collect data via the Ecowitt LAN/Wi-Fi
        Gateway API."""

        def __init__(self, client):
            # initialise our parent
            threading.Thread.__init__(self)
            # keep reference to the client we are supporting
            self.client = client
            self.name = 'gateway-collector'

        def run(self):
            # rather than letting the thread silently fail if an exception
            # occurs within the thread, wrap in a try..except so the exception
            # can be caught and available exception information displayed
            try:
                # kick the collection off
                self.client.collect()
            except:
                # we have an exception so log what we can
                log_traceback_critical('    ****  ')


class ApiParser(object):
    """Class to parse and decode device API response payload data.

    The main function of class Parser is to parse and decode the payloads
    of the device response to the following API calls:

    - CMD_GW1000_LIVEDATA
    - CMD_READ_RAIN

    By virtue of its ability to decode fields in the above API responses
    the decode methods of class Parser are also used individually
    elsewhere in the driver to decode simple responses received from the
    device, eg when reading device configuration settings.
    """

    # Dictionary of 'address' based data. Dictionary is keyed by device
    # data field 'address' containing various parameters for each
    # 'address'. Dictionary tuple format is:
    #   (decode fn, size, field name)
    # where:
    #   decode fn:  the decode function name to be used for the field
    #   size:       the size of field data in bytes
    #   field name: the name of the device field to be used for the decoded
    #               data
    live_data_struct = {
        b'\x01': ('decode_temp', 2, 'intemp'),
        b'\x02': ('decode_temp', 2, 'outtemp'),
        b'\x03': ('decode_temp', 2, 'dewpoint'),
        b'\x04': ('decode_temp', 2, 'windchill'),
        b'\x05': ('decode_temp', 2, 'heatindex'),
        b'\x06': ('decode_humid', 1, 'inhumid'),
        b'\x07': ('decode_humid', 1, 'outhumid'),
        b'\x08': ('decode_press', 2, 'absbarometer'),
        b'\x09': ('decode_press', 2, 'relbarometer'),
        b'\x0A': ('decode_dir', 2, 'winddir'),
        b'\x0B': ('decode_speed', 2, 'windspeed'),
        b'\x0C': ('decode_speed', 2, 'gustspeed'),
        b'\x0D': ('decode_rain', 2, 't_rainevent'),
        b'\x0E': ('decode_rainrate', 2, 't_rainrate'),
        b'\x0F': ('decode_gain_100', 2, 't_raingain'),
        b'\x10': ('decode_rain', 2, 't_rainday'),
        b'\x11': ('decode_rain', 2, 't_rainweek'),
        b'\x12': ('decode_big_rain', 4, 't_rainmonth'),
        b'\x13': ('decode_big_rain', 4, 't_rainyear'),
        b'\x14': ('decode_big_rain', 4, 't_raintotals'),
        b'\x15': ('decode_light', 4, 'light'),
        b'\x16': ('decode_uv', 2, 'uv'),
        b'\x17': ('decode_uvi', 1, 'uvi'),
        b'\x18': ('decode_datetime', 6, 'datetime'),
        b'\x19': ('decode_speed', 2, 'daymaxwind'),
        b'\x1A': ('decode_temp', 2, 'temp1'),
        b'\x1B': ('decode_temp', 2, 'temp2'),
        b'\x1C': ('decode_temp', 2, 'temp3'),
        b'\x1D': ('decode_temp', 2, 'temp4'),
        b'\x1E': ('decode_temp', 2, 'temp5'),
        b'\x1F': ('decode_temp', 2, 'temp6'),
        b'\x20': ('decode_temp', 2, 'temp7'),
        b'\x21': ('decode_temp', 2, 'temp8'),
        b'\x22': ('decode_humid', 1, 'humid1'),
        b'\x23': ('decode_humid', 1, 'humid2'),
        b'\x24': ('decode_humid', 1, 'humid3'),
        b'\x25': ('decode_humid', 1, 'humid4'),
        b'\x26': ('decode_humid', 1, 'humid5'),
        b'\x27': ('decode_humid', 1, 'humid6'),
        b'\x28': ('decode_humid', 1, 'humid7'),
        b'\x29': ('decode_humid', 1, 'humid8'),
        b'\x2A': ('decode_pm25', 2, 'pm251'),
        b'\x2B': ('decode_temp', 2, 'soiltemp1'),
        b'\x2C': ('decode_moist', 1, 'soilmoist1'),
        b'\x2D': ('decode_temp', 2, 'soiltemp2'),
        b'\x2E': ('decode_moist', 1, 'soilmoist2'),
        b'\x2F': ('decode_temp', 2, 'soiltemp3'),
        b'\x30': ('decode_moist', 1, 'soilmoist3'),
        b'\x31': ('decode_temp', 2, 'soiltemp4'),
        b'\x32': ('decode_moist', 1, 'soilmoist4'),
        b'\x33': ('decode_temp', 2, 'soiltemp5'),
        b'\x34': ('decode_moist', 1, 'soilmoist5'),
        b'\x35': ('decode_temp', 2, 'soiltemp6'),
        b'\x36': ('decode_moist', 1, 'soilmoist6'),
        b'\x37': ('decode_temp', 2, 'soiltemp7'),
        b'\x38': ('decode_moist', 1, 'soilmoist7'),
        b'\x39': ('decode_temp', 2, 'soiltemp8'),
        b'\x3A': ('decode_moist', 1, 'soilmoist8'),
        b'\x3B': ('decode_temp', 2, 'soiltemp9'),
        b'\x3C': ('decode_moist', 1, 'soilmoist9'),
        b'\x3D': ('decode_temp', 2, 'soiltemp10'),
        b'\x3E': ('decode_moist', 1, 'soilmoist10'),
        b'\x3F': ('decode_temp', 2, 'soiltemp11'),
        b'\x40': ('decode_moist', 1, 'soilmoist11'),
        b'\x41': ('decode_temp', 2, 'soiltemp12'),
        b'\x42': ('decode_moist', 1, 'soilmoist12'),
        b'\x43': ('decode_temp', 2, 'soiltemp13'),
        b'\x44': ('decode_moist', 1, 'soilmoist13'),
        b'\x45': ('decode_temp', 2, 'soiltemp14'),
        b'\x46': ('decode_moist', 1, 'soilmoist14'),
        b'\x47': ('decode_temp', 2, 'soiltemp15'),
        b'\x48': ('decode_moist', 1, 'soilmoist15'),
        b'\x49': ('decode_temp', 2, 'soiltemp16'),
        b'\x4A': ('decode_moist', 1, 'soilmoist16'),
        b'\x4C': ('decode_batt', 16, 'lowbatt'),
        b'\x4D': ('decode_pm25', 2, 'pm251_24h_avg'),
        b'\x4E': ('decode_pm25', 2, 'pm252_24h_avg'),
        b'\x4F': ('decode_pm25', 2, 'pm253_24h_avg'),
        b'\x50': ('decode_pm25', 2, 'pm254_24h_avg'),
        b'\x51': ('decode_pm25', 2, 'pm252'),
        b'\x52': ('decode_pm25', 2, 'pm253'),
        b'\x53': ('decode_pm25', 2, 'pm254'),
        b'\x58': ('decode_leak', 1, 'leak1'),
        b'\x59': ('decode_leak', 1, 'leak2'),
        b'\x5A': ('decode_leak', 1, 'leak3'),
        b'\x5B': ('decode_leak', 1, 'leak4'),
        b'\x60': ('decode_distance', 1, 'lightningdist'),
        b'\x61': ('decode_utc', 4, 'lightningdettime'),
        b'\x62': ('decode_count', 4, 'lightningcount'),
        # WN34 battery data is not obtained from live data rather it is
        # obtained from sensor ID data
        b'\x63': ('decode_wn34', 3, 'temp9'),
        b'\x64': ('decode_wn34', 3, 'temp10'),
        b'\x65': ('decode_wn34', 3, 'temp11'),
        b'\x66': ('decode_wn34', 3, 'temp12'),
        b'\x67': ('decode_wn34', 3, 'temp13'),
        b'\x68': ('decode_wn34', 3, 'temp14'),
        b'\x69': ('decode_wn34', 3, 'temp15'),
        b'\x6A': ('decode_wn34', 3, 'temp16'),
        b'\x6C': ('decode_memory', 4, 'heap_free'),
        # WH45 battery data is not obtained from live data rather it is
        # obtained from sensor ID data
        b'\x70': ('decode_wh45', 16, ('temp17', 'humid17', 'pm10',
                                      'pm10_24h_avg', 'pm255', 'pm255_24h_avg',
                                      'co2', 'co2_24h_avg')),
        # placeholder for unknown field 0x71
        # b'\x71': (None, None, None),
        b'\x72': ('decode_wet', 1, 'leafwet1'),
        b'\x73': ('decode_wet', 1, 'leafwet2'),
        b'\x74': ('decode_wet', 1, 'leafwet3'),
        b'\x75': ('decode_wet', 1, 'leafwet4'),
        b'\x76': ('decode_wet', 1, 'leafwet5'),
        b'\x77': ('decode_wet', 1, 'leafwet6'),
        b'\x78': ('decode_wet', 1, 'leafwet7'),
        b'\x79': ('decode_wet', 1, 'leafwet8')
    }
    rain_data_struct = {
        b'\x0D': ('decode_rain', 2, 't_rainevent'),
        b'\x0E': ('decode_rainrate', 2, 't_rainrate'),
        b'\x0F': ('decode_gain_100', 2, 't_raingain'),
        b'\x10': ('decode_big_rain', 4, 't_rainday'),
        b'\x11': ('decode_big_rain', 4, 't_rainweek'),
        b'\x12': ('decode_big_rain', 4, 't_rainmonth'),
        b'\x13': ('decode_big_rain', 4, 't_rainyear'),
        b'\x7A': ('decode_int', 1, 'rain_priority'),
        b'\x7B': ('decode_int', 1, 'temperature_comp'),
        b'\x80': ('decode_rainrate', 2, 'p_rainrate'),
        b'\x81': ('decode_rain', 2, 'p_rainevent'),
        b'\x82': ('decode_reserved', 2, 'p_rainhour'),
        b'\x83': ('decode_big_rain', 4, 'p_rainday'),
        b'\x84': ('decode_big_rain', 4, 'p_rainweek'),
        b'\x85': ('decode_big_rain', 4, 'p_rainmonth'),
        b'\x86': ('decode_big_rain', 4, 'p_rainyear'),
        # field 0x87 and 0x88 hold device parameter data that is not
        # included in the loop packets, hence the device field is not
        # used (None).
        b'\x87': ('decode_rain_gain', 20, None),
        b'\x88': ('decode_rain_reset', 3, None)
    }
    # tuple of field codes for device rain related fields in the live data
    # so we can isolate these fields
    rain_field_codes = (b'\x0D', b'\x0E', b'\x0F', b'\x10',
                        b'\x11', b'\x12', b'\x13', b'\x14',
                        b'\x80', b'\x81', b'\x83', b'\x84',
                        b'\x85', b'\x86')
    # tuple of field codes for wind related fields in the device live data
    # so we can isolate these fields
    wind_field_codes = (b'\x0A', b'\x0B', b'\x0C', b'\x19')

    def __init__(self, log_unknown_fields=True):
        # do we log unknown fields at info or leave at debug
        self.log_unknown_fields = log_unknown_fields

    def parse_addressed_data(self, payload, structure):
        """Parse an address structure API response payload.

        Parses the data payload of an API response that uses an addressed
        data structure, ie each data element is in the format

        <address byte> <data byte(s)>

        Data elements may be in any order and the data portion of each data
        element may consist of one or mor bytes.

        payload:   API response payload to be parsed, bytestring
        structure: dict keyed by data element address and containing the
                   decode function, field size and the field name to be
                   used as the key against which the decoded data is to be
                   stored in the result dict

        Returns a dict of decoded data keyed by destination field name
        """

        # initialise a dict to hold our parsed data
        data = dict()
        # do we have any payload data to operate on
        if len(payload) > 0:
            # we have payload data
            # set a counter to keep track of where we are in the payload
            index = 0
            # work through the payload until we reach the end
            while index < len(payload) - 1:
                # obtain the decode function, field size and field name for
                # the current field, wrap in a try..except in case we
                # encounter a field address we do not know about
                try:
                    decode_fn_str, field_size, field = structure[payload[index:index + 1]]
                except KeyError:
                    # We struck a field 'address' we do not know how to
                    # process. We can't skip to the next field so all we
                    # can really do is accept the data we have so far, log
                    # the issue and ignore the remaining data.
                    # are we logging as info or debug, get an appropriate log function
                    if self.log_unknown_fields:
                        log_fn = loginf
                    else:
                        log_fn = logdbg
                    # now call it
                    log_fn("Unknown field address '%s' detected. "
                           "Remaining data '%s' ignored." % (bytes_to_hex(payload[index:index + 1]),
                                                             bytes_to_hex(payload[index + 1:])))
                    # and break, there is nothing more we can with this
                    # data
                    break
                else:
                    _field_data = getattr(self, decode_fn_str)(payload[index + 1:index + 1 + field_size],
                                                               field)
                    # do we have any decoded data?
                    if _field_data is not None:
                        # we have decoded data so add the decoded data to
                        # our data dict
                        data.update(_field_data)
                    else:
                        # we received None from the decode function, this
                        # usually indicates a field marked as 'reserved' in
                        # the API documentation
                        pass
                    # we are finished with this field, move onto the next
                    index += field_size + 1
        return data

    def parse_livedata(self, response):
        """Parse data from a CMD_GW1000_LIVEDATA API response.

        Parse the raw sensor data obtained from the CMD_GW1000_LIVEDATA API
        command and create a dict of sensor observations/status data.

        Returns a dict of observations/status data.

        Response consists of a variable number of bytes determined by the
        number of connected sensors. Decode as follows:
        Byte(s)     Data            Format          Comments
        1-2         header          -               fixed header 0xFFFF
        3           command code    byte            0x27
        4-5         size            unsigned short
        ....
        6-2nd last byte
                data structure follows the structure of
                Parser.live_data_struct in the format:
                    address (byte)
                    data    length: as per second element of tuple
                            decode: Parser method as per first element of
                                    tuple
        ....
        last byte   checksum        byte            LSB of the sum of the
                                                    command, size and data
                                                    bytes
        """

        # obtain the payload size, it's a big endian short (two byte) integer
        payload_size = struct.unpack(">H", response[3:5])[0]
        # obtain the payload
        payload = response[5:5 + payload_size - 4]
        # this is addressed data, so we can call parse_addressed_data() and
        # return the result
        return self.parse_addressed_data(payload, self.live_data_struct)

    def parse_read_rain(self, response):
        """Parse data from a CMD_READ_RAIN API response.

        Parse the raw sensor data obtained from the CMD_READ_RAIN API
        command and create a dict of sensor observations/status data.

        Returns a dict of observations/status data.

        Response consists of a variable number of bytes determined by the
        connected sensors. Decode as follows:
        Byte(s)     Data            Format          Comments
        1-2         header          -               fixed header 0xFFFF
        3           command code    byte            0x57
        4-5         size            unsigned short
        ....
        6-2nd last byte
                data structure follows the structure of
                Parser.rain_data_struct in the format:
                    address (byte)
                    data    length: as per second element of tuple
                            decode: Parser method as per first element of
                                    tuple
        ....
        last byte   checksum        byte            LSB of the sum of the
                                                    command, size and data
                                                    bytes
        """

        # obtain the payload size, it's a big endian short (two byte) integer
        payload_size = struct.unpack(">H", response[3:5])[0]
        # obtain the payload
        payload = response[5:5 + payload_size - 4]
        # this is addressed data, so we can call parse_addressed_data() and
        # return the result
        return self.parse_addressed_data(payload, self.rain_data_struct)

    def parse_read_raindata(self, response):
        """Parse data from a CMD_READ_RAINDATA API response.

        Response consists of 25 bytes as follows:
        Byte(s) Data            Format          Comments
        1-2     header          -               fixed header 0xFFFF
        3       command code    byte            0x2C
        4       size            byte
        5-8     rainrate        unsigned long   0 to 60000 in tenths mm/hr
                                                0 to 6000.0
        9-12    rainday         unsigned long   0 to 99999 in tenths mm
                                                0 to 9999.9
        13-16   rainweek        unsigned long   0 to 99999 in tenths mm
                                                0 to 9999.9
        17-20   rainmonth       unsigned long   0 to 99999 in tenths mm
                                                0 to 9999.9
        21-24   rainyear        unsigned long   0 to 99999 in tenths mm
                                                0 to 9999.9
        25      checksum        byte            LSB of the sum of the
                                                command, size and data
                                                bytes
        """

        # determine the size of the rain data
        size = response[3]
        # extract the actual data
        data = response[4:4 + size - 3]
        # initialise a dict to hold our parsed data
        data_dict = dict()
        data_dict['t_rainrate'] = self.decode_big_rain(data[0:4])
        data_dict['t_rainday'] = self.decode_big_rain(data[4:8])
        data_dict['t_rainweek'] = self.decode_big_rain(data[8:12])
        data_dict['t_rainmonth'] = self.decode_big_rain(data[12:16])
        data_dict['t_rainyear'] = self.decode_big_rain(data[16:20])
        return data_dict

    @staticmethod
    def parse_get_mulch_offset(response):
        """Parse data from a CMD_GET_MulCH_OFFSET API response.

        Response consists of 29 bytes as follows:
        Byte(s) Data            Format          Comments
        1-2     header          -               fixed header 0xFFFF
        3       command code    byte            0x2C
        4       size            byte
        5       channel 1       byte            fixed 00
        6       hum offset      signed byte     -10 to +10
        7       temp offset     signed byte     -100 to +100 in tenths C
                                                (-10.0 to +10.0)
        8       channel 2       byte            fixed 01
        9       hum offset      signed byte     -10 to +10
        10      temp offset     signed byte     -100 to +100 in tenths C
                                                (-10.0 to +10.0)
        ....
        26      channel 8       byte            fixed 07
        27      hum offset      signed byte     -10 to +10
        28      temp offset     signed byte     -100 to +100 in tenths C
                                                (-10.0 to +10.0)
        29      checksum        byte            LSB of the sum of the
                                                command, size and data
                                                bytes
        """

        # determine the size of the mulch offset data
        size = response[3]
        # extract the actual data
        data = response[4:4 + size - 3]
        # initialise a counter
        index = 0
        # initialise a dict to hold our parsed data
        offset_dict = {}
        # iterate over the data
        while index < len(data):
            channel = data[index]
            offset_dict[channel] = {}
            try:
                offset_dict[channel]['hum'] = struct.unpack("b", data[index + 1])[0]
            except TypeError:
                offset_dict[channel]['hum'] = struct.unpack("b", bytes([data[index + 1]]))[0]
            try:
                offset_dict[channel]['temp'] = struct.unpack("b", data[index + 2])[0] / 10.0
            except TypeError:
                offset_dict[channel]['temp'] = struct.unpack("b", bytes([data[index + 2]]))[0] / 10.0
            index += 3
        return offset_dict

    @staticmethod
    def parse_get_mulch_t_offset(response):
        """Parse data from a CMD_GET_MulCH_T_OFFSET API response.

        Response consists of a variable number of bytes determined by the
        connected sensors. Decode as follows:
        Byte(s)     Data            Format          Comments
        1-2         header          -               fixed header 0xFFFF
        3           command code    byte            0x59
        4-5         size            unsigned big
                                    endian short
        ....
        6-2nd last byte
            three bytes per connected WN34 sensor:
                    address         byte            sensor address, 0x63 to
                                                    0x6A incl
                    temp offset     signed big      -100 to +100 in tenths C
                                    endian short    (-10.0 to +10.0)
        ....
        last byte   checksum        byte            LSB of the sum of the
                                                    command, size and data
                                                    bytes
        """

        # obtain the payload size, it's a big endian short (two byte) integer
        size = struct.unpack(">H", response[3:5])[0]
        # extract the actual data
        data = response[5:5 + size - 4]
        # initialise a counter
        index = 0
        # initialise a dict to hold our parsed data
        offset_dict = {}
        # iterate over the data
        while index < len(data):
            channel = data[index]
            offset_dict[channel] = struct.unpack(">h", data[index + 1:index + 3])[0] / 10.0
            index += 3
        return offset_dict

    @staticmethod
    def parse_get_pm25_offset(response):
        """Parse data from a CMD_GET_PM25_OFFSET API response.

        Response consists of 17 bytes as follows:
        Byte(s) Data            Format          Comments
        1-2     header          -               fixed header 0xFFFF
        3       command code    byte            0x2E
        4       size            byte
        5       channel 1       byte            fixed 00
        6-7     pm25 offset     signed short    -200 to +200 in tenths µg/m³
                                                (-20.0 to +20.0)
        ....
        14      channel 1       byte            fixed 00
        15-16   pm25 offset     signed short    -200 to +200 in tenths µg/m³
                                               (-20.0 to +20.0)
        17      checksum        byte            LSB of the sum of the
                                                command, size and data
                                                bytes
        """

        # determine the size of the PM2.5 offset data
        size = response[3]
        # extract the actual data
        data = response[4:4 + size - 3]
        # initialise a counter
        index = 0
        # initialise a dict to hold our parsed data
        offset_dict = {}
        # iterate over the data
        while index < len(data):
            channel = data[index]
            offset_dict[channel] = struct.unpack(">h", data[index + 1:index + 3])[0] / 10.0
            index += 3
        return offset_dict

    @staticmethod
    def parse_get_co2_offset(response):
        """Parse data from a CMD_GET_CO2_OFFSET API response.

        Response consists of 11 bytes as follows:
        Byte(s) Data            Format          Comments
        1-2     header          -               fixed header 0xFFFF
        3       command code    byte            0x53
        4       size            byte
        5-6     co2 offset      signed short    -600 to +10000 in tenths µg/m³
        7-8     pm25 offset     signed short    -200 to +200 in tenths µg/m³
                                               (-20.0 to +20.0)
        9-10    pm10 offset     signed short    -200 to +200 in tenths µg/m³
                                               (-20.0 to +20.0)
        17      checksum        byte            LSB of the sum of the
                                                command, size and data
                                                bytes
        """

        # determine the size of the WH45 offset data
        size = response[3]
        # extract the actual data
        data = response[4:4 + size - 3]
        # initialise a dict to hold our parsed data
        offset_dict = dict()
        # and decode/store the offset data
        # bytes 0 and 1 hold the CO2 offset
        offset_dict['co2'] = struct.unpack(">h", data[0:2])[0]
        # bytes 2 and 3 hold the PM2.5 offset
        offset_dict['pm25'] = struct.unpack(">h", data[2:4])[0] / 10.0
        # bytes 4 and 5 hold the PM10 offset
        offset_dict['pm10'] = struct.unpack(">h", data[4:6])[0] / 10.0
        return offset_dict

    @staticmethod
    def parse_read_gain(response):
        """Parse a CMD_READ_GAIN API response.

        Response consists of 17 bytes as follows:
        Byte(s) Data            Format          Comments
        1-2     header          -               fixed header 0xFFFF
        3       command code    byte            0x36
        4       size            byte
        5-6     fixed           short           fixed value 1267
        7-8     uvGain          unsigned short  10 to 500 in hundredths
                                                (0.10 to 5.00)
        9-10    solarRadGain    unsigned short  10 to 500 in hundredths
                                                (0.10 to 5.00)
        11-12   windGain        unsigned short  10 to 500 in hundredths
                                                (0.10 to 5.00)
        13-14   rainGain        unsigned short  10 to 500 in hundredths
                                                (0.10 to 5.00)
        15-16   reserved                        reserved
        17      checksum        byte            LSB of the sum of the
                                                command, size and data
                                                bytes
        """

        # determine the size of the calibration data
        size = response[3]
        # extract the actual data
        data = response[4:4 + size - 3]
        # initialise a dict to hold our parsed data
        gain_dict = dict()
        # and decode/store the calibration data
        # bytes 0 and 1 are reserved (lux to solar radiation conversion
        # gain (126.7))
        gain_dict['uv'] = struct.unpack(">H", data[2:4])[0] / 100.0
        gain_dict['solar'] = struct.unpack(">H", data[4:6])[0] / 100.0
        gain_dict['wind'] = struct.unpack(">H", data[6:8])[0] / 100.0
        gain_dict['rain'] = struct.unpack(">H", data[8:10])[0] / 100.0
        # return the parsed response
        return gain_dict

    @staticmethod
    def parse_read_calibration(response):
        """Parse a CMD_READ_CALIBRATION API response.

        Response consists of 21 bytes as follows:
        Byte(s) Data            Format          Comments
        1-2     header          -               fixed header 0xFFFF
        3       command code    byte            0x38
        4       size            byte
        5-6     intemp offset   signed short    -100 to +100 in tenths C
                                                (-10.0 to +10.0)
        7       inhum offset    signed byte     -10 to +10 %
        8-11    abs offset      signed long     -800 to +800 in tenths hPa
                                                (-80.0 to +80.0)
        12-15   rel offset      signed long     -800 to +800 in tenths hPa
                                                (-80.0 to +80.0)
        16-17   outtemp offset  signed short    -100 to +100 in tenths C
                                                (-10.0 to +10.0)
        18      outhum offset   signed byte     -10 to +10 %
        19-20   wind dir offset signed short    -180 to +180 degrees
        21      checksum        byte            LSB of the sum of the
                                                command, size and data
                                                bytes
        """

        # determine the size of the calibration data
        size = response[3]
        # extract the actual data
        data = response[4:4 + size - 3]
        # initialise a dict to hold our parsed data
        cal_dict = dict()
        # and decode/store the offset calibration data
        cal_dict['intemp'] = struct.unpack(">h", data[0:2])[0] / 10.0
        try:
            cal_dict['inhum'] = struct.unpack("b", data[2])[0]
        except TypeError:
            cal_dict['inhum'] = struct.unpack("b", bytes([data[2]]))[0]
        cal_dict['abs'] = struct.unpack(">l", data[3:7])[0] / 10.0
        cal_dict['rel'] = struct.unpack(">l", data[7:11])[0] / 10.0
        cal_dict['outtemp'] = struct.unpack(">h", data[11:13])[0] / 10.0
        try:
            cal_dict['outhum'] = struct.unpack("b", data[13])[0]
        except TypeError:
            cal_dict['outhum'] = struct.unpack("b", bytes([data[13]]))[0]
        cal_dict['dir'] = struct.unpack(">h", data[14:16])[0]
        # return the parsed response
        return cal_dict

    @staticmethod
    def parse_get_soilhumiad(response):
        """Parse a CMD_GET_SOILHUMIAD API response.

        Response consists of a variable number of bytes determined by the
        number of WH51 soil moisture sensors. Number of bytes = 5 + (n x 9)
        where n is the number of connected WH51 sensors. Decode as follows:
        Byte(s) Data            Format          Comments
        1-2     header          -               fixed header 0xFFFF
        3       command code    byte            0x29
        4       size            byte
        5       channel         byte            channel number (0 to 8)
        6       current hum     byte            from sensor
        7-8     current ad      unsigned short  from sensor
        9       custom cal      byte            0 = sensor, 1 = enabled
        10      min ad          unsigned byte   0% ad setting (70 to 200)
        11-12   max ad          unsigned short  100% ad setting (80 to 1000)
        ....
        structure of bytes 5 to 12 incl repeated for each WH51 sensor
        ....
        21      checksum        byte            LSB of the sum of the
                                                command, size and data
                                                bytes
        """

        # determine the size of the calibration data
        size = response[3]
        # extract the actual data
        data = response[4:4 + size - 3]
        # initialise a dict to hold our final data
        cal_dict = {}
        # initialise a counter
        index = 0
        # iterate over the data
        while index < len(data):
            channel = data[index]
            cal_dict[channel] = {}
            try:
                humidity = data[index + 1]
            except TypeError:
                humidity = data[index + 1]
            cal_dict[channel]['humidity'] = humidity
            cal_dict[channel]['ad'] = struct.unpack(">h", data[index + 2:index + 4])[0]
            try:
                ad_select = data[index + 4]
            except TypeError:
                ad_select = data[index + 4]
            # get 'Customize' setting 1 = enable, 0 = customized
            cal_dict[channel]['ad_select'] = ad_select
            try:
                min_ad = data[index + 5]
            except TypeError:
                min_ad = data[index + 5]
            cal_dict[channel]['adj_min'] = min_ad
            cal_dict[channel]['adj_max'] = struct.unpack(">h", data[index + 6:index + 8])[0]
            index += 8
        # return the parsed response
        return cal_dict

    def parse_read_ssss(self, response):
        """Parse a CMD_READ_SSSS API response.

        Response consists of 13 bytes as follows:
        Byte(s) Data            Format          Comments
        1-2     header          -               fixed header 0xFFFF
        3       command code    byte            0x30
        4       size            byte
        5       frequency       byte            0=433, 1=868, 2=915, 3=920
        6       sensor type     byte            0=WH24, 1=WH65
        7-10    utc time        unsigned long
        11      timezone index  byte
        12      dst status      byte            0=False, 1=True
        13      checksum        byte            LSB of the sum of the
                                                command, size and data
                                                bytes
        """

        # determine the size of the system parameters data
        size = response[3]
        # extract the actual system parameters data
        data = response[4:4 + size - 3]
        # initialise a dict to hold our final data
        data_dict = dict()
        data_dict['frequency'] = data[0]
        data_dict['sensor_type'] = data[1]
        data_dict['utc'] = self.decode_utc(data[2:6])
        data_dict['timezone_index'] = data[6]
        data_dict['dst_status'] = data[7] != 0
        # return the parsed response
        return data_dict

    @staticmethod
    def parse_read_ecowitt(response):
        """Parse a CMD_READ_ECOWITT API response.

        Response consists of six bytes as follows:
        Byte(s) Data            Format          Comments
        1-2     header          -               fixed header 0xFFFF
        3       command code    byte            0x1E
        4       size            byte
        5       upload interval byte            1-5 minutes, 0=off
        6       checksum        byte            LSB of the sum of the
                                                command, size and data
                                                bytes
        """

        # determine the size of the system parameters data
        size = response[3]
        # extract the actual system parameters data
        data = response[4:4 + size - 3]
        # initialise a dict to hold our final data
        data_dict = dict()
        data_dict['interval'] = data[0]
        # return the parsed response
        return data_dict

    @staticmethod
    def parse_read_wunderground(response):
        """Parse a CMD_READ_WUNDERGROUND API response.

        Response consists of a variable number of bytes. Number of
        bytes = 8 + i + p where i = length of the Wunderground ID in
        characters and p is the length of the Wunderground password in
        characters. Decode as follows:
        Byte(s) Data            Format          Comments
        1-2     header          -               fixed header 0xFFFF
        3       command code    byte            0x20
        4       size            byte
        5       ID size         unsigned byte   length of Wunderground ID
                                                in characters
        6-6+i   ID              i x bytes       ASCII, max 32 characters
        7+i     password size   unsigned byte   length of Wunderground
                                                password in characters
        8+i-    password        p x bytes       ASCII, max 32 characters
        8+i+p
        9+i+p   fixed           1               fixed value 1
        10+i+p  checksum        byte            LSB of the sum of the
                                                command, size and data
                                                bytes
        """

        # determine the size of the system parameters data
        size = response[3]
        # extract the actual system parameters data
        data = response[4:4 + size - 3]
        # initialise a dict to hold our final data
        data_dict = dict()
        # obtain the required data from the response decoding any bytestrings
        id_size = data[0]
        data_dict['id'] = data[1:1 + id_size].decode()
        password_size = data[1 + id_size]
        data_dict['password'] = data[2 + id_size:2 + id_size + password_size].decode()
        # return the parsed response
        return data_dict

    @staticmethod
    def parse_read_wow(response):
        """Parse a CMD_READ_WOW API response.

        Response consists of a variable number of bytes. Number of
        bytes = 9 + i + p + s where i = length of the WOW ID in characters,
        p is the length of the WOW password in characters and s is the
        length of the WOW station number in characters. Decode as follows:
        Byte(s) Data            Format          Comments
        1-2     header          -               fixed header 0xFFFF
        3       command code    byte            0x22
        4       size            byte
        5       ID size         unsigned byte   length of WOW ID in
                                                characters
        6-6+i   ID              i x bytes       ASCII, max 39 characters
        7+i     password size   unsigned byte   length of WOW password in
                                                characters
        8+i-    password        p x bytes       ASCII, max 32 characters
        8+i+p
        9+i+p   station num     unsigned byte   length of WOW station num
                size                            (unused)
        10+i+p- station num     s x bytes       ASCII, max 32 characters
        10+i+p+s                                (unused)
        11+i+p+s fixed          1               fixed value 1
        12+i+p+s checksum       byte            LSB of the sum of the
                                                command, size and data
                                                bytes
        """

        # determine the size of the system parameters data
        size = response[3]
        # extract the actual system parameters data
        data = response[4:4 + size - 3]
        # initialise a dict to hold our final data
        data_dict = dict()
        # obtain the required data from the response decoding any bytestrings
        id_size = data[0]
        data_dict['id'] = data[1:1 + id_size].decode()
        pw_size = data[1 + id_size]
        data_dict['password'] = data[2 + id_size:2 + id_size + pw_size].decode()
        stn_num_size = data[1 + id_size]
        data_dict['station_num'] = data[3 + id_size + pw_size:3 + id_size + pw_size + stn_num_size].decode()
        # return the parsed response
        return data_dict

    @staticmethod
    def parse_read_weathercloud(response):
        """Parse a CMD_READ_WEATHERCLOUD API response.

        Response consists of a variable number of bytes. Number of
        bytes = 8 + i + k where i = length of the Weathercloud ID in
        characters and p is the length of the Weathercloud key in
        characters. Decode as follows:
        Byte(s) Data            Format          Comments
        1-2     header          -               fixed header 0xFFFF
        3       command code    byte            0x24
        4       size            byte
        5       ID size         unsigned byte   length of Weathercloud ID
                                                in characters
        6-6+i   ID              i x bytes       ASCII, max 32 characters
        7+i     key size        unsigned byte   length of Weathercloud key
                                                in characters
        8+i-    key             k x bytes       ASCII, max 32 characters
        8+i+k
        9+i+k   fixed           1               fixed value 1
        10+i+k  checksum        byte            LSB of the sum of the
                                                command, size and data
                                                bytes
        """

        # determine the size of the system parameters data
        size = response[3]
        # extract the actual system parameters data
        data = response[4:4 + size - 3]
        # initialise a dict to hold our final data
        data_dict = dict()
        # obtain the required data from the response decoding any bytestrings
        id_size = data[0]
        data_dict['id'] = data[1:1 + id_size].decode()
        key_size = data[1 + id_size]
        data_dict['key'] = data[2 + id_size:2 + id_size + key_size].decode()
        # return the parsed response
        return data_dict

    @staticmethod
    def parse_read_customized(response):
        """Parse a CMD_READ_CUSTOMIZED API response.

        Response consists of a variable number of bytes. Number of
        bytes = 14 + i + p + s where i = length of the ID in characters,
        p is the length of the password in characters and s is the length
        of the server address in characters. Decode as follows:
        Byte(s)   Data            Format          Comments
        1-2       header          -               fixed header 0xFFFF
        3         command code    byte            0x2A
        4         size            byte
        5         ID size         unsigned byte   length of ID in characters
        6-5+i     ID              i x bytes       ASCII, max 40 characters
        6+i       password size   unsigned byte   length of password in
                                                  characters
        7+i-      password        p x bytes       ASCII, max 40 characters
        6+i+p
        7+i+p     server address  unsigned byte   length of server address in
                  size                            characters
        8+i+p-    server address  s x bytes       ASCII, max 64 characters
        7+i+p+s
        8+i+p+s-  port number     unsigned short  0 to 65535
        9+i+p+s
        10+i+p+s- interval        unsigned short  16 to 600 seconds
        11+i+p+s
        12+i+p+s  type            byte            0 = Ecowitt, 1 = WU
        13+i+p+s  active          byte            0 = disable, 1 = enable
        14+i+p+s  checksum        byte            LSB of the sum of the
                                                  command, size and data
                                                  bytes
        """

        # determine the size of the system parameters data
        size = response[3]
        # extract the actual system parameters data
        data = response[4:4 + size - 3]
        # initialise a dict to hold our final data
        data_dict = dict()
        # obtain the required data from the response decoding any bytestrings
        index = 0
        id_size = data[index]
        index += 1
        data_dict['id'] = data[index:index + id_size].decode()
        index += id_size
        password_size = data[index]
        index += 1
        data_dict['password'] = data[index:index + password_size].decode()
        index += password_size
        server_size = data[index]
        index += 1
        data_dict['server'] = data[index:index + server_size].decode()
        index += server_size
        data_dict['port'] = struct.unpack(">h", data[index:index + 2])[0]
        index += 2
        data_dict['interval'] = struct.unpack(">h", data[index:index + 2])[0]
        index += 2
        data_dict['type'] = data[index]
        index += 1
        data_dict['active'] = data[index]
        # return the parsed response
        return data_dict

    @staticmethod
    def parse_read_usr_path(response):
        """Parse a CMD_READ_USR_PATH API response.

        Response consists of a variable number of bytes. Number of
        bytes = 7 + e + w where e = length of the 'Ecowitt path' in
        characters and w is the length of the 'Weather Underground path'.
        Decode as follows:
        Byte(s)     Data            Format          Comments
        1-2         header          -               fixed header 0xFFFF
        3           command code    byte            0x51
        4           size            byte
        5           Ecowitt size    unsigned byte   length of Ecowitt path
                                                    in characters
        6-5+e       Ecowitt path    e x bytes       ASCII, max 64 characters
        6+e         WU size         unsigned byte   length of WU path in
                                                    characters
        7+e-6+e+w   WU path         w x bytes       ASCII, max 64 characters
        7+e+w       checksum        byte            LSB of the sum of the
                                                    command, size and data
                                                    bytes
        """

        # determine the size of the user path data
        size = response[3]
        # extract the actual system parameters data
        data = response[4:4 + size - 3]
        # initialise a dict to hold our final data
        data_dict = dict()
        index = 0
        ecowitt_size = data[index]
        index += 1
        data_dict['ecowitt_path'] = data[index:index + ecowitt_size].decode()
        index += ecowitt_size
        wu_size = data[index]
        index += 1
        data_dict['wu_path'] = data[index:index + wu_size].decode()
        # return the parsed response
        return data_dict

    @staticmethod
    def parse_read_station_mac(response):
        """Parse a CMD_READ_STATION_MAC API response.

        Response consists of 11 bytes as follows:
        Byte(s) Data            Format          Comments
        1-2     header          -               fixed header 0xFFFF
        3       command code    byte            0x26
        4       size            byte
        5-12    station MAC     6 x byte
        13      checksum        byte            LSB of the sum of the
                                                command, size and data
                                                bytes
        """

        # return the parsed response, in this case we simply return the
        # bytes as a semicolon separated hex string
        return bytes_to_hex(response[4:10], separator=":")

    @staticmethod
    def parse_read_firmware_version(response):
        """Parse a CMD_READ_FIRMWARE_VERSION API response.

        Response consists of a variable number of bytes. Number of
        bytes = 6 + f where f = length of the firmware version string in
        characters. Decode as follows:
        Byte(s) Data            Format          Comments
        1-2     header          -               fixed header 0xFFFF
        3       command code    byte            0x50
        4       size            byte
        5       fw size         byte            length of firmware version
                                                string in characters
        6-5+f   fw string       f x byte        firmware version string
                                                (ASCII ?)
        6+f     checksum        byte            LSB of the sum of the
                                                command, size and data
                                                bytes

        Returns a unicode string
        """

        # create a format string so the firmware string can be unpacked into
        # its bytes
        firmware_format = "B" * len(response)
        # unpack the firmware response bytestring, we now have a tuple of
        # integers representing each of the bytes
        firmware_t = struct.unpack(firmware_format, response)
        # get the length of the firmware string, it is in byte 4
        str_length = firmware_t[4]
        # the firmware string starts at byte 5 and is str_length bytes long,
        # convert the sequence of bytes to unicode characters and assemble as a
        # string and return the result
        return ''.join([chr(x) for x in firmware_t[5:5 + str_length]])

    @staticmethod
    def decode_reserved(data, field='reserved'):
        """Decode data that is marked 'reserved'.

        Occasionally some fields are marked as 'reserved' in the API
        documentation. In such cases the decode routine should return the
        value None which will cause the data to be ignored.
        """

        return None

    @staticmethod
    def decode_temp(data, field=None):
        """Decode temperature data.

        Data is contained in a two byte big endian signed integer and
        represents tenths of a degree. If field is not None return the
        result as a dict in the format {field: decoded value} otherwise
        return just the decoded value.
        """

        if len(data) == 2:
            value = struct.unpack(">h", data)[0] / 10.0
        else:
            value = None
        if field is not None:
            return {field: value}
        else:
            return value

    @staticmethod
    def decode_humid(data, field=None):
        """Decode humidity data.

        Data is contained in a single unsigned byte and represents whole
        units. If field is not None return the result as a dict in the
        format {field: decoded value} otherwise return just the decoded
        value.
        """

        if len(data) == 1:
            value = struct.unpack("B", data)[0]
        else:
            value = None
        if field is not None:
            return {field: value}
        else:
            return value

    @staticmethod
    def decode_press(data, field=None):
        """Decode pressure data.

        Data is contained in a two byte big endian integer and represents
        tenths of a unit. If data contains more than two bytes take the
        last two bytes. If field is not None return the result as a dict in
        the format {field: decoded value} otherwise return just the decoded
        value.

        Also used to decode other two byte big endian integer fields.
        """

        if len(data) == 2:
            value = struct.unpack(">H", data)[0] / 10.0
        elif len(data) > 2:
            value = struct.unpack(">H", data[-2:])[0] / 10.0
        else:
            value = None
        if field is not None:
            return {field: value}
        else:
            return value

    @staticmethod
    def decode_dir(data, field=None):
        """Decode direction data.

        Data is contained in a two byte big endian integer and represents
        whole degrees. If field is not None return the result as a dict in
        the format {field: decoded value} otherwise return just the decoded
        value.
        """

        if len(data) == 2:
            value = struct.unpack(">H", data)[0]
        else:
            value = None
        if field is not None:
            return {field: value}
        else:
            return value

    @staticmethod
    def decode_big_rain(data, field=None):
        """Decode 4 byte rain data.

        Data is contained in a four byte big endian integer and represents
        tenths of a unit. If field is not None return the result as a dict
        in the format {field: decoded value} otherwise return just the
        decoded value.
        """

        if len(data) == 4:
            value = struct.unpack(">L", data)[0] / 10.0
        else:
            value = None
        if field is not None:
            return {field: value}
        else:
            return value

    @staticmethod
    def decode_datetime(data, field=None):
        """Decode date-time data.

        Unknown format but length is six bytes. If field is not None return
        the result as a dict in the format {field: decoded value} otherwise
        return just the decoded value.
        """

        if len(data) == 6:
            value = struct.unpack("BBBBBB", data)
        else:
            value = None
        if field is not None:
            return {field: value}
        else:
            return value

    @staticmethod
    def decode_distance(data, field=None):
        """Decode lightning distance.

        Data is contained in a single byte integer and represents a value
        from 0 to 40km. If field is not None return the result as a dict in
        the format {field: decoded value} otherwise return just the decoded
        value.
        """

        if len(data) == 1:
            value = struct.unpack("B", data)[0]
            value = value if value <= 40 else None
        else:
            value = None
        if field is not None:
            return {field: value}
        else:
            return value

    @staticmethod
    def decode_utc(data, field=None):
        """Decode UTC time.

        The API documentation claims to provide 'UTC time' as a 4 byte big
        endian integer. The 4 byte integer is a unix epoch timestamp;
        however, the timestamp is offset by the station's timezone. So for
        a station in the +10 hour timezone, the timestamp returned is the
        present epoch timestamp plus 10 * 3600 seconds.

        When decoded in localtime the decoded date-time is off by the
        station time zone, when decoded as GMT the date and time figures
        are correct but the timezone is incorrect.

        In any case decode the 4 byte big endian integer as is and any
        further use of this timestamp needs to take the above time zone
        offset into account when using the timestamp.

        If field is not None return the result as a dict in the format
        {field: decoded value} otherwise return just the decoded value.
        """

        if len(data) == 4:
            # unpack the 4 byte int
            value = struct.unpack(">L", data)[0]
            # when processing the last lightning strike time if the value
            # is 0xFFFFFFFF it means we have never seen a strike so return
            # None
            value = value if value != 0xFFFFFFFF else None
        else:
            value = None
        if field is not None:
            return {field: value}
        else:
            return value

    @staticmethod
    def decode_count(data, field=None):
        """Decode lightning count.

        Count is an integer stored in a four byte big endian integer. If
        field is not None return the result as a dict in the format
        {field: decoded value} otherwise return just the decoded value.
        """

        if len(data) == 4:
            value = struct.unpack(">L", data)[0]
        else:
            value = None
        if field is not None:
            return {field: value}
        else:
            return value

    @staticmethod
    def decode_gain_100(data, field=None):
        """Decode a sensor gain expressed in hundredths.

        Gain is stored in a four byte big endian integer and represents
        hundredths of a unit.
        """

        if len(data) == 2:
            value = struct.unpack(">H", data)[0] / 100.0
        else:
            value = None
        if field is not None:
            return {field: value}
        else:
            return value

    # alias' for other decodes
    decode_speed = decode_press
    decode_rain = decode_press
    decode_rainrate = decode_press
    decode_light = decode_big_rain
    decode_uv = decode_press
    decode_uvi = decode_humid
    decode_moist = decode_humid
    decode_pm25 = decode_press
    decode_leak = decode_humid
    decode_pm10 = decode_press
    decode_co2 = decode_dir
    decode_wet = decode_humid
    decode_int = decode_humid
    decode_memory = decode_count

    def decode_wn34(self, data, field=None):
        """Decode WN34 sensor data.

        Data consists of three bytes:

        Byte    Field               Comments
        1-2     temperature         standard Ecowitt temperature data, two
                                    byte big endian signed integer
                                    representing tenths of a degree
        3       battery voltage     0.02 * value Volts

        WN34 battery state data is included in the WN34 sensor data (along
        with temperature) as well as in the complete sensor ID data. In
        keeping with other sensors we do not use the sensor data battery
        state, rather we obtain it from the sensor ID data.

        If field is not None return the result as a dict in the format
        {field: decoded value} otherwise return just the decoded value.
        """

        if len(data) == 3 and field is not None:
            results = dict()
            results[field] = self.decode_temp(data[0:2])
            # we could decode the battery voltage but we will be obtaining
            # battery voltage data from the sensor IDs in a later step so
            # we can skip it here
            return results
        return {}

    def decode_wh45(self, data, fields=None):
        """Decode WH45 sensor data.

        WH45 sensor data includes TH sensor values, CO2/PM2.5/PM10 sensor
        values and 24 hour aggregates and battery state data in 16 bytes.

        The 16 bytes of WH45 sensor data is allocated as follows:
        Byte(s) #      Data               Format          Comments
        bytes   1-2    temperature        short           C x10
                3      humidity           unsigned byte   percent
                4-5    PM10               unsigned short  ug/m3 x10
                6-7    PM10 24-hour avg   unsigned short  ug/m3 x10
                8-9    PM2.5              unsigned short  ug/m3 x10
                10-11  PM2.5 24-hour avg  unsigned short  ug/m3 x10
                12-13  CO2                unsigned short  ppm
                14-15  CO2 24-hour avg    unsigned short  ppm
                16     battery state      unsigned byte   0-5 <=1 is low

        WH45 battery state data is included in the WH45 sensor data (along
        with temperature) as well as in the complete sensor ID data. In
        keeping with other sensors we do not use the sensor data battery
        state, rather we obtain it from the sensor ID data.
        """

        if len(data) == 16 and fields is not None:
            results = dict()
            results[fields[0]] = self.decode_temp(data[0:2])
            results[fields[1]] = self.decode_humid(data[2:3])
            results[fields[2]] = self.decode_pm10(data[3:5])
            results[fields[3]] = self.decode_pm10(data[5:7])
            results[fields[4]] = self.decode_pm25(data[7:9])
            results[fields[5]] = self.decode_pm25(data[9:11])
            results[fields[6]] = self.decode_co2(data[11:13])
            results[fields[7]] = self.decode_co2(data[13:15])
            # we could decode the battery state but we will be obtaining
            # battery state data from the sensor IDs in a later step so
            # we can skip it here
            return results
        return {}

    def decode_rain_gain(self, data, fields=None):
        """Decode piezo rain gain data.

        Piezo rain gain data is 20 bytes of data comprising 10 two byte big
        endian fields with each field representing a value in hundredths of
        a unit.

        The 20 bytes of piezo rain gain data is allocated as follows:
        Byte(s) #      Data      Format            Comments
        bytes   1-2    gain1     unsigned short    gain x 100
                3-4    gain2     unsigned short    gain x 100
                5-6    gain3     unsigned short    gain x 100
                7-8    gain4     unsigned short    gain x 100
                9-10   gain5     unsigned short    gain x 100
                11-12  gain6     unsigned short    gain x 100, reserved
                13-14  gain7     unsigned short    gain x 100, reserved
                15-16  gain8     unsigned short    gain x 100, reserved
                17-18  gain9     unsigned short    gain x 100, reserved
                19-20  gain10    unsigned short    gain x 100, reserved

        As of device firmware v2.1.3 gain6-gain10 inclusive are unused and
        reserved for future use.
        """

        if len(data) == 20:
            results = dict()
            for gain in range(10):
                results[f'gain{int(gain):d}'] = self.decode_gain_100(data[gain * 2:gain * 2 + 2])
            return results
        return {}

    @staticmethod
    def decode_rain_reset(data, fields=None):
        """Decode rain reset data.

        Rain reset data is three bytes of data comprising three unsigned
        byte fields with each field representing an integer.

        The three bytes of rain reset data is allocated as follows:
        Byte  #  Data               Format         Comments
        byte  1  day reset time     unsigned byte  hour of the day to reset day
                                                   rain, eg 7 = 07:00
              2  week reset time    unsigned byte  day of week to reset week rain,
                                                   allowed values are 0 or 1. 0=Sunday, 1=Monday
              3  annual reset time  unsigned byte  month of year to reset annual
                                                   rain, allowed values are 0-11, eg 2 = March
        """

        if len(data) == 3:
            results = dict()
            results['day_reset'] = struct.unpack("B", data[0:1])[0]
            results['week_reset'] = struct.unpack("B", data[1:2])[0]
            results['annual_reset'] = struct.unpack("B", data[2:3])[0]
            return results
        return {}

    @staticmethod
    def decode_batt(data, field=None):
        """Decode battery status data.

        GW1000 firmware version 1.6.4 and earlier supported 16 bytes of
        battery state data at response field x4C for the following sensors:
            WH24, WH25, WH26(WH32), WH31 ch1-8, WH40, WH41/WH43 ch1-4,
            WH51 ch1-8, WH55 ch1-4, WH57, WH68 and WS80

        As of GW1000 firmware version 1.6.5 the 16 bytes of battery state
        data is no longer returned at all (GW1100, GW2000 and later devices
        never provided this battery state data in this format).
        CMD_READ_SENSOR_ID_NEW or CMD_READ_SENSOR_ID must be used to obtain
        battery state information for connected sensors. The decode_batt()
        method has been retained to support devices using firmware
        version 1.6.4 and earlier.

        Since the gateway driver now obtains battery state information via
        CMD_READ_SENSOR_ID_NEW or CMD_READ_SENSOR_ID only the decode_batt()
        method now returns None so that firmware versions before 1.6.5
        continue to be supported.
        """

        return None


class Sensors(object):
    """Class to manage device sensor ID data.

    Class Sensors allows access to various elements of sensor ID data via a
    number of properties and methods when the class is initialised with the
    device response to a CMD_READ_SENSOR_ID_NEW or CMD_READ_SENSOR_ID API
    command.

    A Sensors object can be initialised with sensor ID data on
    instantiation or an existing Sensors object can be updated by calling
    the set_sensor_id_data() method and passing the sensor ID data to be
    used as the only parameter.
    """

    # map of sensor ids to short name, long name and battery byte decode
    # function
    sensor_ids = {
        b'\x00': {'name': 'wh65', 'long_name': 'WH65', 'batt_fn': 'batt_binary'},
        b'\x01': {'name': 'wh68', 'long_name': 'WH68', 'batt_fn': 'batt_volt'},
        b'\x02': {'name': 'ws80', 'long_name': 'WS80', 'batt_fn': 'batt_volt'},
        b'\x03': {'name': 'wh40', 'long_name': 'WH40', 'batt_fn': 'wh40_batt_volt'},
        b'\x04': {'name': 'wh25', 'long_name': 'WH25', 'batt_fn': 'batt_binary'},
        b'\x05': {'name': 'wh26', 'long_name': 'WH26', 'batt_fn': 'batt_binary'},
        b'\x06': {'name': 'wh31_ch1', 'long_name': 'WH31 ch1', 'batt_fn': 'batt_binary'},
        b'\x07': {'name': 'wh31_ch2', 'long_name': 'WH31 ch2', 'batt_fn': 'batt_binary'},
        b'\x08': {'name': 'wh31_ch3', 'long_name': 'WH31 ch3', 'batt_fn': 'batt_binary'},
        b'\x09': {'name': 'wh31_ch4', 'long_name': 'WH31 ch4', 'batt_fn': 'batt_binary'},
        b'\x0a': {'name': 'wh31_ch5', 'long_name': 'WH31 ch5', 'batt_fn': 'batt_binary'},
        b'\x0b': {'name': 'wh31_ch6', 'long_name': 'WH31 ch6', 'batt_fn': 'batt_binary'},
        b'\x0c': {'name': 'wh31_ch7', 'long_name': 'WH31 ch7', 'batt_fn': 'batt_binary'},
        b'\x0d': {'name': 'wh31_ch8', 'long_name': 'WH31 ch8', 'batt_fn': 'batt_binary'},
        b'\x0e': {'name': 'wh51_ch1', 'long_name': 'WH51 ch1', 'batt_fn': 'batt_volt_tenth'},
        b'\x0f': {'name': 'wh51_ch2', 'long_name': 'WH51 ch2', 'batt_fn': 'batt_volt_tenth'},
        b'\x10': {'name': 'wh51_ch3', 'long_name': 'WH51 ch3', 'batt_fn': 'batt_volt_tenth'},
        b'\x11': {'name': 'wh51_ch4', 'long_name': 'WH51 ch4', 'batt_fn': 'batt_volt_tenth'},
        b'\x12': {'name': 'wh51_ch5', 'long_name': 'WH51 ch5', 'batt_fn': 'batt_volt_tenth'},
        b'\x13': {'name': 'wh51_ch6', 'long_name': 'WH51 ch6', 'batt_fn': 'batt_volt_tenth'},
        b'\x14': {'name': 'wh51_ch7', 'long_name': 'WH51 ch7', 'batt_fn': 'batt_volt_tenth'},
        b'\x15': {'name': 'wh51_ch8', 'long_name': 'WH51 ch8', 'batt_fn': 'batt_volt_tenth'},
        b'\x16': {'name': 'wh41_ch1', 'long_name': 'WH41 ch1', 'batt_fn': 'batt_int'},
        b'\x17': {'name': 'wh41_ch2', 'long_name': 'WH41 ch2', 'batt_fn': 'batt_int'},
        b'\x18': {'name': 'wh41_ch3', 'long_name': 'WH41 ch3', 'batt_fn': 'batt_int'},
        b'\x19': {'name': 'wh41_ch4', 'long_name': 'WH41 ch4', 'batt_fn': 'batt_int'},
        b'\x1a': {'name': 'wh57', 'long_name': 'WH57', 'batt_fn': 'batt_int'},
        b'\x1b': {'name': 'wh55_ch1', 'long_name': 'WH55 ch1', 'batt_fn': 'batt_int'},
        b'\x1c': {'name': 'wh55_ch2', 'long_name': 'WH55 ch2', 'batt_fn': 'batt_int'},
        b'\x1d': {'name': 'wh55_ch3', 'long_name': 'WH55 ch3', 'batt_fn': 'batt_int'},
        b'\x1e': {'name': 'wh55_ch4', 'long_name': 'WH55 ch4', 'batt_fn': 'batt_int'},
        b'\x1f': {'name': 'wn34_ch1', 'long_name': 'WN34 ch1', 'batt_fn': 'batt_volt'},
        b'\x20': {'name': 'wn34_ch2', 'long_name': 'WN34 ch2', 'batt_fn': 'batt_volt'},
        b'\x21': {'name': 'wn34_ch3', 'long_name': 'WN34 ch3', 'batt_fn': 'batt_volt'},
        b'\x22': {'name': 'wn34_ch4', 'long_name': 'WN34 ch4', 'batt_fn': 'batt_volt'},
        b'\x23': {'name': 'wn34_ch5', 'long_name': 'WN34 ch5', 'batt_fn': 'batt_volt'},
        b'\x24': {'name': 'wn34_ch6', 'long_name': 'WN34 ch6', 'batt_fn': 'batt_volt'},
        b'\x25': {'name': 'wn34_ch7', 'long_name': 'WN34 ch7', 'batt_fn': 'batt_volt'},
        b'\x26': {'name': 'wn34_ch8', 'long_name': 'WN34 ch8', 'batt_fn': 'batt_volt'},
        b'\x27': {'name': 'wh45', 'long_name': 'WH45', 'batt_fn': 'batt_int'},
        b'\x28': {'name': 'wn35_ch1', 'long_name': 'WN35 ch1', 'batt_fn': 'batt_volt'},
        b'\x29': {'name': 'wn35_ch2', 'long_name': 'WN35 ch2', 'batt_fn': 'batt_volt'},
        b'\x2a': {'name': 'wn35_ch3', 'long_name': 'WN35 ch3', 'batt_fn': 'batt_volt'},
        b'\x2b': {'name': 'wn35_ch4', 'long_name': 'WN35 ch4', 'batt_fn': 'batt_volt'},
        b'\x2c': {'name': 'wn35_ch5', 'long_name': 'WN35 ch5', 'batt_fn': 'batt_volt'},
        b'\x2d': {'name': 'wn35_ch6', 'long_name': 'WN35 ch6', 'batt_fn': 'batt_volt'},
        b'\x2e': {'name': 'wn35_ch7', 'long_name': 'WN35 ch7', 'batt_fn': 'batt_volt'},
        b'\x2f': {'name': 'wn35_ch8', 'long_name': 'WN35 ch8', 'batt_fn': 'batt_volt'},
        b'\x30': {'name': 'ws90', 'long_name': 'WS90', 'batt_fn': 'batt_volt', 'low_batt': 3}
    }
    # sensors for which there is no low battery state
    no_low = ['ws80', 'ws90']
    # Tuple of sensor ID values for sensors that are not registered with
    # the device. 'fffffffe' means the sensor is disabled, 'ffffffff' means
    # the sensor is registering.
    not_registered = ('fffffffe', 'ffffffff')

    def __init__(self, sensor_id_data=None, ignore_wh40_batt=True,
                 show_battery=False, debug=DebugOptions({}), use_wh32=True,
                 is_wh24=False):
        """Initialise myself"""

        # are we using a WH32 sensor, if so tell our sensor id decoding we have
        # a WH32, otherwise it will default to WH26.
        if use_wh32:
            # set the WH24 sensor id decode dict entry
            self.sensor_ids[b'\x05']['name'] = 'wh32'
            self.sensor_ids[b'\x05']['long_name'] = 'WH32'
        # Tell our sensor id decoding whether we have a WH24 or a WH65. By
        # default, we are coded to use a WH65. Is there a WH24 connected?
        if is_wh24:
            # set the WH24 sensor id decode dict entry
            self.sensor_ids[b'\x00']['name'] = 'wh24'
            self.sensor_ids[b'\x00']['long_name'] = 'WH24'

        # do we ignore battery state data from legacy WH40 sensors that do
        # not provide valid battery state data
        self.ignore_wh40_batt = ignore_wh40_batt
        # set the show_battery property
        self.show_battery = show_battery
        # initialise legacy WH40 flag
        self.legacy_wh40 = None
        # initialise a dict to hold the parsed sensor data
        self.sensor_data = dict()
        # parse the raw sensor ID data and store the results in my parsed
        # sensor data dict
        self.set_sensor_id_data(sensor_id_data)
        # debug sensors
        self.debug = debug

    def set_sensor_id_data(self, id_data):
        """Parse the raw sensor ID data and store the results.

        id_data: bytestring of sensor ID data

        Tested by SensorsTestCase.test_set_sensor_id_data
        """

        # initialise our parsed sensor ID data dict
        self.sensor_data = {}
        # do we have any raw sensor ID data
        if id_data is not None and len(id_data) > 0:
            # determine the size of the sensor id data, it's a big endian
            # short (two byte) integer at bytes 4 and 5
            data_size = struct.unpack(">H", id_data[3:5])[0]
            # extract the actual sensor id data
            data = id_data[5:5 + data_size - 4]
            # initialise a counter
            index = 0
            # iterate over the data
            while index < len(data):
                # get the sensor address
                address = data[index:index + 1]
                # do we know how to decode this address
                if address in Sensors.sensor_ids.keys():
                    # get the sensor ID
                    sensor_id = bytes_to_hex(data[index + 1: index + 5],
                                             separator='',
                                             caps=False)
                    # get the method to be used to decode the battery state
                    # data
                    batt_fn = Sensors.sensor_ids[data[index:index + 1]]['batt_fn']
                    # get the raw battery state data
                    batt = data[index + 5]
                    # if we are not showing all battery state data then the
                    # battery state for any sensor with signal == 0 must be set
                    # to None, otherwise parse the raw battery state data as
                    # applicable
                    if not self.show_battery and data[index + 6] == 0:
                        batt_state = None
                    else:
                        # parse the raw battery state data
                        batt_state = getattr(self, batt_fn)(batt)
                    # now add the sensor to our sensor data dict
                    self.sensor_data[address] = {'id': sensor_id,
                                                 'battery': batt_state,
                                                 'signal': data[index + 6]
                                                 }
                else:
                    if self.debug.sensors:
                        loginf("Unknown sensor ID '%s'" % bytes_to_hex(address))
                # each sensor entry is seven bytes in length so skip to the
                # start of the next sensor
                index += 7

    @property
    def addresses(self):
        """Obtain a list of sensor addresses.

        This includes all sensor addresses reported by the device, this
        includes:
        - sensors that are actually connected to the device
        - sensors that are attempting to connect to the device
        - device sensor addresses that are searching for a sensor
        - device sensor addresses that are disabled

        Tested by SensorsTestCase.test_properties
        """

        # this is simply the list of keys to our sensor data dict
        return self.sensor_data.keys()

    @property
    def connected_addresses(self):
        """Obtain a list of sensor addresses for connected sensors only.

        Sometimes we only want a list of addresses for sensors that are
        actually connected to the gateway device. We can filter out those
        addresses that do not have connected sensors by looking at the
        sensor ID. If the sensor ID is 'fffffffe' either the sensor is
        connecting to the device or the device is searching for a sensor
        for that address. If the sensor ID is 'ffffffff' the device sensor
        address is disabled.

        Tested by SensorsTestCase.test_properties
        """

        # initialise a list to hold our connected sensor addresses
        connected_list = list()
        # iterate over all sensors
        for address, data in self.sensor_data.items():
            # if the sensor ID is neither 'fffffffe' nor 'ffffffff' then it
            # must be connected
            if data['id'] not in self.not_registered:
                connected_list.append(address)
        return connected_list

    @property
    def data(self):
        """Obtain the data dict for all known sensors.

        Tested by SensorsTestCase.test_properties
        """

        return self.sensor_data

    def id(self, address):
        """Obtain the sensor ID for a given sensor address.

        Tested by SensorsTestCase.test_sensor_data_methods
        """

        return self.sensor_data[address]['id']

    def battery_state(self, address):
        """Obtain the sensor battery state for a given sensor address.

        Tested by SensorsTestCase.test_sensor_data_methods
        """

        return self.sensor_data[address]['battery']

    def signal_level(self, address):
        """Obtain the sensor signal level for a given sensor address.

        Tested by SensorsTestCase.test_sensor_data_methods
        """

        return self.sensor_data[address]['signal']

    @property
    def battery_and_signal_data(self):
        """Obtain a dict of sensor battery state and signal level data.

        Iterate over the list of connected sensors and obtain a dict of
        sensor battery state data for each connected sensor.

        Tested by SensorsTestCase.test_properties
        """

        # initialise a dict to hold the battery state data
        data = {}
        # iterate over our connected sensors
        for sensor in self.connected_addresses:
            # get the sensor name
            sensor_name = Sensors.sensor_ids[sensor]['name']
            # create the sensor battery state field for this sensor
            data[''.join([sensor_name, '_batt'])] = self.battery_state(sensor)
            # create the sensor signal level field for this sensor
            data[''.join([sensor_name, '_sig'])] = self.signal_level(sensor)
        # return our data
        return data

    @staticmethod
    def batt_state_desc(address, value):
        """Determine the battery state description for a given sensor.

        Given a sensor address and battery state value determine
        appropriate battery state descriptive text, eg 'low', 'OK' etc.
        Descriptive text is based on Ecowitt API documentation. None is
        returned for sensors for which the API documentation provides no
        suitable battery state data, or for which descriptive battery state
        text cannot be inferred.

        A battery state value of None should not occur but if received the
        descriptive text 'unknown' is returned.

        Tested by SensorsTestCase.test_battery_methods
        """

        if value is not None:
            if Sensors.sensor_ids[address].get('name') in Sensors.no_low:
                # we have a sensor for which no low battery cut-off
                # data exists
                return None
            else:
                batt_fn = Sensors.sensor_ids[address].get('batt_fn')
                if batt_fn == 'batt_binary':
                    if value == 0:
                        return "OK"
                    elif value == 1:
                        return "low"
                    else:
                        return 'Unknown'
                elif batt_fn == 'batt_int':
                    if value <= 1:
                        return "low"
                    elif value == 6:
                        return "DC"
                    elif value <= 5:
                        return "OK"
                    else:
                        return 'Unknown'
                elif batt_fn in ['batt_volt', 'batt_volt_tenth', 'wh40_batt_volt']:
                    if value <= 1.2:
                        return "low"
                    else:
                        return "OK"
        else:
            return 'Unknown'

    @staticmethod
    def batt_binary(batt):
        """Decode a binary battery state.

        Battery state is stored in bit 0 as either 0 or 1. If 1 the battery
        is low, if 0 the battery is normal. We need to mask off bits 1 to 7 as
        they are not guaranteed to be set in any particular way.

        Tested by SensorsTestCase.test_battery_methods
        """

        return batt & 1

    @staticmethod
    def batt_int(batt):
        """Decode an integer battery state.

        According to the API documentation battery state is stored as an
        integer from 0 to 5 with <=1 being considered low. Experience with
        WH43 has shown that battery state 6 also exists when the device is
        run from DC. This does not appear to be documented in the API
        documentation.

        Tested by SensorsTestCase.test_battery_methods
        """

        return batt

    @staticmethod
    def batt_volt(batt):
        """Decode a voltage battery state in 2mV increments.

        Battery state is stored as integer values of battery voltage/0.02
        with <=1.2V considered low.

        Tested by SensorsTestCase.test_battery_methods
        """

        return round(0.02 * batt, 2)

    def wh40_batt_volt(self, batt):
        """Decode WH40 battery state.

        Initial WH40 devices did not provide battery state information. API
        versions up to and including v.1.6.4 reported WH40 battery state
        via a single bit. API v1.6.5 and later report WH40 battery state in
        a single byte in 100mV increments. It appears that API v1.6.5 and
        later return a fixed value of 0x10 (decodes to 1.6V) for WH40
        battery state for WH40 devices that do not report battery state.
        WH40 devices that do report battery state appear to return a value
        in a single byte in 10mV increments rather than 100mV increments as
        documented in the Ecowitt LAN/Wi-Fi Gateway API
        documentation v1.6.4. There is no known way to identify via the API
        whether a given WH40 reports battery state information or not.

        Consequently, decoding of WH40 battery state data is handled as
        follows:

        -   the WH40 battery state data is decoded as per the API
            documentation as a value in 100mV increments
        -   if the decoded value is <2.0V the device is assumed to be a
            non-battery state reporting WH40 and the value None is returned
        -   if the decoded value is >=2.0V the device is assumed to be a
            battery state reporting WH40 and the value returned is the WH40
            battery state data decoded in 10mV increments

        For WH40 that report battery state data a decoded value of <=1.2V
        is considered low.

        Tested by SensorsTestCase.test_battery_methods
        """

        if round(0.1 * batt, 1) < 2.0:
            # assume we have a non-battery state reporting WH40
            # first set the legacy_wh40 flag
            self.legacy_wh40 = True
            # then do we ignore the result or pass it on
            if self.ignore_wh40_batt:
                # we are ignoring the result so return None
                return None
            else:
                # we are not ignoring the result so return the result
                return round(0.1 * batt, 1)
        else:
            # assume we have a battery state reporting WH40
            # first reset the legacy_wh40 flag
            self.legacy_wh40 = False
            return round(0.01 * batt, 2)

    @staticmethod
    def batt_volt_tenth(batt):
        """Decode a voltage battery state in 100mV increments.

        Battery state is stored as integer values of battery voltage/0.1
        with <=1.2V considered low.

        Tested by SensorsTestCase.test_battery_methods
        """

        return round(0.1 * batt, 1)


class GatewayApi(object):
    """Class to interact with a gateway device via the Ecowitt LAN/Wi-Fi
    Gateway API.

    A GatewayApi object knows how to:
    1.  discover a device via UDP broadcast
    2.  send a command to the API
    3.  receive a response from the API
    4.  verify the response as valid

    A GatewayApi object needs an IP address and port as well as a network
    broadcast address and port.

    A GatewayApi object uses the following classes:
    - class ApiParser. Parses and decodes the validated gateway API response
                       data returning observational and parametric data.
    - class Sensors.   Decodes raw sensor data obtained from validated gateway
                       API response data
    """

    # Ecowitt LAN/Wi-Fi Gateway API api_commands
    api_commands = {
        'CMD_WRITE_SSID': b'\x11',
        'CMD_BROADCAST': b'\x12',
        'CMD_READ_ECOWITT': b'\x1E',
        'CMD_WRITE_ECOWITT': b'\x1F',
        'CMD_READ_WUNDERGROUND': b'\x20',
        'CMD_WRITE_WUNDERGROUND': b'\x21',
        'CMD_READ_WOW': b'\x22',
        'CMD_WRITE_WOW': b'\x23',
        'CMD_READ_WEATHERCLOUD': b'\x24',
        'CMD_WRITE_WEATHERCLOUD': b'\x25',
        'CMD_READ_STATION_MAC': b'\x26',
        'CMD_GW1000_LIVEDATA': b'\x27',
        'CMD_GET_SOILHUMIAD': b'\x28',
        'CMD_SET_SOILHUMIAD': b'\x29',
        'CMD_READ_CUSTOMIZED': b'\x2A',
        'CMD_WRITE_CUSTOMIZED': b'\x2B',
        'CMD_GET_MulCH_OFFSET': b'\x2C',
        'CMD_SET_MulCH_OFFSET': b'\x2D',
        'CMD_GET_PM25_OFFSET': b'\x2E',
        'CMD_SET_PM25_OFFSET': b'\x2F',
        'CMD_READ_SSSS': b'\x30',
        'CMD_WRITE_SSSS': b'\x31',
        'CMD_READ_RAINDATA': b'\x34',
        'CMD_WRITE_RAINDATA': b'\x35',
        'CMD_READ_GAIN': b'\x36',
        'CMD_WRITE_GAIN': b'\x37',
        'CMD_READ_CALIBRATION': b'\x38',
        'CMD_WRITE_CALIBRATION': b'\x39',
        'CMD_READ_SENSOR_ID': b'\x3A',
        'CMD_WRITE_SENSOR_ID': b'\x3B',
        'CMD_READ_SENSOR_ID_NEW': b'\x3C',
        'CMD_WRITE_REBOOT': b'\x40',
        'CMD_WRITE_RESET': b'\x41',
        'CMD_WRITE_UPDATE': b'\x43',
        'CMD_READ_FIRMWARE_VERSION': b'\x50',
        'CMD_READ_USR_PATH': b'\x51',
        'CMD_WRITE_USR_PATH': b'\x52',
        'CMD_GET_CO2_OFFSET': b'\x53',
        'CMD_SET_CO2_OFFSET': b'\x54',
        'CMD_READ_RSTRAIN_TIME': b'\x55',
        'CMD_WRITE_RSTRAIN_TIME': b'\x56',
        'CMD_READ_RAIN': b'\x57',
        'CMD_WRITE_RAIN': b'\x58',
        'CMD_GET_MulCH_T_OFFSET': b'\x59'
    }
    # header used in each API command and response packet
    header = b'\xff\xff'
    # known device models
    known_models = ('GW1000', 'GW1100', 'GW2000',
                    'WH2650', 'WH2680', 'WN1900')

    def __init__(self, ip_address=None, port=None,
                 broadcast_address=None, broadcast_port=None,
                 socket_timeout=None, broadcast_timeout=None,
                 max_tries=default_max_tries,
                 retry_wait=default_retry_wait, mac=None,
                 use_wh32=True, ignore_wh40_batt=True, show_battery=False,
                 log_unknown_fields=False, debug=DebugOptions({})):

        # get a parser object to parse any API data
        self.parser = ApiParser(log_unknown_fields=log_unknown_fields)

        # network broadcast address
        self.broadcast_address = broadcast_address if broadcast_address is not None else default_broadcast_address
        # network broadcast port
        self.broadcast_port = broadcast_port if broadcast_port is not None else default_broadcast_port
        self.socket_timeout = socket_timeout if socket_timeout is not None else default_socket_timeout
        self.broadcast_timeout = broadcast_timeout if broadcast_timeout is not None else default_broadcast_timeout

        # initialise flags to indicate if IP address or port were discovered
        self.ip_discovered = ip_address is None
        self.port_discovered = port is None

        # if IP address or port was not specified (None) then attempt to
        # discover the device with a UDP broadcast
        if ip_address is None or port is None:
            for attempt in range(max_tries):
                try:
                    # discover devices on the local network, the result is
                    # a list of dicts in IP address order with each dict
                    # containing data for a unique discovered device
                    device_list = self.discover()
                except socket.error as e:
                    _msg = "Unable to detect device IP address and port: %s (%s)" % (e, type(e))
                    logerr(_msg)
                    # signal that we have a critical error
                    raise
                else:
                    # did we find any devices
                    if len(device_list) > 0:
                        # we have at least one, arbitrarily choose the first one
                        # found as the one to use
                        disc_ip = device_list[0]['ip_address']
                        disc_port = device_list[0]['port']
                        # log the fact as well as what we found
                        gw1000_str = ', '.join([':'.join([f'{dev["ip_address"]}:{int(dev["port"]):d}']) for dev in
                                                device_list])
                        if len(device_list) == 1:
                            stem = f"{device_list[0]['model']} was"
                        else:
                            stem = "Multiple devices were"
                        loginf("%s found at %s" % (stem, gw1000_str))
                        ip_address = disc_ip if ip_address is None else ip_address
                        port = disc_port if port is None else port
                        break
                    else:
                        # did not discover any device so log it
                        logdbg("Failed attempt %d to detect device IP address and/or port" % (attempt + 1,))
                        # do we try again or raise an exception
                        if attempt < max_tries - 1:
                            # we still have at least one more try left so sleep
                            # and try again
                            time.sleep(retry_wait)
                        else:
                            # we've used all our tries, log it and raise an exception
                            _msg = "Failed to detect device IP address and/or " \
                                   "port after %d attempts" % (attempt + 1,)
                            logerr(_msg)
                            raise GWIOError(_msg)
        # set our ip_address property but encode it first, it saves doing
        # it repeatedly later
        self.ip_address = ip_address.encode()
        self.port = port
        # if we discovered our ip address or port log the device address being
        # used
        if self.ip_discovered or self.port_discovered:
            loginf('     Using discovered address %s:%d' % (ip_address, port))
        self.max_tries = max_tries
        self.retry_wait = retry_wait
        # start off logging failures
        self.log_failures = True
        # Get my MAC address to use later if we have to rediscover. Within
        # class GatewayApi the MAC address is stored as a bytestring.
        if mac is None:
            self.mac = self.get_mac_address()
        else:
            self.mac = mac
        # get my device model
        self.model = self.get_model_from_firmware(self.get_firmware_version())

        # Do we have a WH24 attached? First obtain our system parameters.
        _sys_params = self.get_system_params()
        # WH24 is indicated by the sensor_type field being 0
        is_wh24 = _sys_params.get('sensor_type', 0) == 0

        # get a Sensors object to parse any API sensor state data
        self.sensors = Sensors(use_wh32=use_wh32, ignore_wh40_batt=ignore_wh40_batt,
                               show_battery=show_battery, is_wh24=is_wh24,
                               debug=debug)
        # update the sensors object
        self.update_sensor_id_data()

    def discover(self):
        """Discover any devices on the local network.

        Send a UDP broadcast and check for replies. Decode each reply to
        obtain details of any devices on the local network. Create a dict
        of details for each device including a derived model name.
        Construct a list of dicts with details of unique (MAC address)
        devices that responded. When complete return the list of devices
        found.
        """

        # create a socket object so we can broadcast to the network via
        # IPv4 UDP
        s = socket.socket(socket.AF_INET, socket.SOCK_DGRAM)
        # set socket datagram to broadcast
        s.setsockopt(socket.SOL_SOCKET, socket.SO_BROADCAST, 1)
        # set timeout
        s.settimeout(self.broadcast_timeout)
        # set TTL to 1 to so messages do not go past the local network
        # segment
        ttl = struct.pack('b', 1)
        s.setsockopt(socket.IPPROTO_IP, socket.IP_MULTICAST_TTL, ttl)
        # construct the packet to broadcast
        packet = self.build_cmd_packet('CMD_BROADCAST')
        if weewx.debug >= 3:
            logdbg("Sending broadcast packet '%s' to '%s:%d'" % (bytes_to_hex(packet),
                                                                 self.broadcast_address,
                                                                 self.broadcast_port))
        # initialise a list for the results as multiple devices may respond
        result_list = []
        # send the Broadcast command
        s.sendto(packet, (self.broadcast_address, self.broadcast_port))
        # obtain any responses
        while True:
            try:
                response = s.recv(1024)
                # log the response if debug is high enough
                if weewx.debug >= 3:
                    logdbg("Received broadcast response '%s'" % (bytes_to_hex(response),))
            except socket.timeout:
                # if we time out then we are done
                break
            except socket.error:
                # raise any other socket error
                raise
            else:
                # check the response is valid
                try:
                    self.check_response(response, self.api_commands['CMD_BROADCAST'])
                except InvalidChecksum as e:
                    # the response was not valid, log it and attempt again
                    # if we haven't had too many attempts already
                    logdbg("Invalid response to command '%s': %s" % ('CMD_BROADCAST', e))
                except UnknownApiCommand:
                    # most likely we have encountered a device that does
                    # not understand the command, possibly due to an old or
                    # outdated firmware version, raise the exception for
                    # our caller to deal with
                    raise
                except Exception as e:
                    # Some other error occurred in check_response(),
                    # perhaps the response was malformed. Log the stack
                    # trace but continue.
                    logerr("Unexpected exception occurred while checking response "
                           "to command '%s': %s" % ('CMD_BROADCAST', e))
                    log_traceback_error('    ****  ')
                else:
                    # we have a valid response so decode the response
                    # and obtain a dict of device data
                    device = self.decode_broadcast_response(response)
                    # if we haven't seen this MAC before attempt to obtain
                    # and save the device model then add the device to our
                    # results list
                    if not any((d['mac'] == device['mac']) for d in result_list):
                        # determine the device model based on the device
                        # SSID and add the model to the device dict
                        device['model'] = self.get_model_from_ssid(device.get('ssid'))
                        # append the device to our list
                        result_list.append(device)
        # close our socket
        s.close()
        # now return our results
        return result_list

    @staticmethod
    def decode_broadcast_response(raw_data):
        """Decode a broadcast response and return the results as a dict.

        A device response to a CMD_BROADCAST API command consists of a
        number of control structures around a payload of a data. The API
        response is structured as follows:

        bytes 0-1 incl                  preamble, literal 0xFF 0xFF
        byte 2                          literal value 0x12
        bytes 3-4 incl                  payload size (big endian short integer)
        bytes 5-5+payload size incl     data payload (details below)
        byte 6+payload size             checksum

        The data payload is structured as follows:

        bytes 0-5 incl      device MAC address
        bytes 6-9 incl      device IP address
        bytes 10-11 incl    device port number
        bytes 11-           device AP SSID

        Note: The device AP SSID for a given device is fixed in size but
        this size can vary from device to device and across firmware
        versions.

        There also seems to be a peculiarity in the CMD_BROADCAST response
        data payload whereby the first character of the device AP SSID is a
        non-printable ASCII character. The WSView app appears to ignore or
        not display this character nor does it appear to be used elsewhere.
        Consequently, this character is ignored.

        raw_data:   a bytestring containing a validated (structure and
                    checksum verified) raw data response to the
                    CMD_BROADCAST API command

        Returns a dict with decoded data keyed as follows:
            'mac':          device MAC address (string)
            'ip_address':   device IP address (string)
            'port':         device port number (integer)
            'ssid':         device AP SSID (string)
        """

        # obtain the response size, it's a big endian short (two byte)
        # integer
        resp_size = struct.unpack('>H', raw_data[3:5])[0]
        # now extract the actual data payload
        data = raw_data[5:resp_size + 2]
        # initialise a dict to hold our result
        data_dict = dict()
        # extract and decode the MAC address
        data_dict['mac'] = bytes_to_hex(data[0:6], separator=":")
        # extract and decode the IP address
        data_dict['ip_address'] = '%d.%d.%d.%d' % struct.unpack('>BBBB',
                                                                data[6:10])
        # extract and decode the port number
        data_dict['port'] = struct.unpack('>H', data[10: 12])[0]
        # get the SSID as a bytestring
        ssid_b = data[13:]
        # create a format string so the SSID string can be unpacked into its
        # bytes, remember the length can vary
        ssid_format = "B" * len(ssid_b)
        # unpack the SSID bytestring, we now have a tuple of integers
        # representing each of the bytes
        ssid_t = struct.unpack(ssid_format, ssid_b)
        # convert the sequence of bytes to unicode characters and assemble
        # as a string and return the result
        data_dict['ssid'] = "".join([chr(x) for x in ssid_t])
        # return the result dict
        return data_dict

    def get_model_from_firmware(self, firmware_string):
        """Determine the device model from the firmware version.

        To date device firmware versions have included the device model in
        the firmware version string returned via the device API. Whilst
        this is not guaranteed to be the case for future firmware releases,
        in the absence of any other direct means of obtaining the device
        model number it is a useful means for determining the device model.

        The check is a simple check to see if the model name is contained
        in the firmware version string returned by the device API.

        If a known model is found in the firmware version string the model
        is returned as a string. None is returned if (1) the firmware
        string is None or (2) a known model is not found in the firmware
        version string.
        """

        # do we have a firmware string
        if firmware_string is not None:
            # we have a firmware string so look for a known model in the
            # string and return the result
            return self.get_model(firmware_string)
        else:
            # for some reason we have no firmware string, so return None
            return None

    def get_model_from_ssid(self, ssid_string):
        """Determine the device model from the device SSID.

        To date the device SSID has included the device model in the SSID
        returned via the device API. Whilst this is not guaranteed to be
        the case for future firmware releases, in the absence of any other
        direct means of obtaining the device model number it is a useful
        means for determining the device model. This is particularly the
        case when using UDP broadcast to discover devices on the local
        network.

        Note that it may be possible to alter the SSID used by the device
        in which case this method may not provide an accurate result.
        However, as the device SSID is only used during initial device
        configuration and since altering the device SSID is not a normal
        part of the initial device configuration, this method of
        determining the device model is considered adequate for use during
        discovery by UDP broadcast.

        The check is a simple check to see if the model name is contained
        in the SSID returned by the device API.

        If a known model is found in the SSID the model is returned as a
        string. None is returned if (1) the SSID is None or (2) a known
        model is not found in the SSID.
        """

        return self.get_model(ssid_string)

    def get_model(self, t):
        """Determine the device model from a string.

        To date firmware versions have included the device model in the
        firmware version string or the device SSID. Both the firmware
        version string and device SSID are available via the device API so
        checking the firmware version string or SSID provides a de facto
        method of determining the device model.

        This method uses a simple check to see if a known model name is
        contained in the string concerned.

        Known model strings are contained in a tuple Station.known_models.

        If a known model is found in the string the model is returned as a
        string. None is returned if a known model is not found in the
        string.
        """

        # do we have a string to check
        if t is not None:
            # we have a string, now do we have a know model in the string,
            # if so return the model string
            for model in self.known_models:
                if model in t.upper():
                    return model
            # we don't have a known model so return None
            return None
        else:
            # we have no string so return None
            return None

    def get_livedata(self):
        """Obtain parsed live data.

        Sends the API command to the device to obtain live data with retries
        If the device cannot be contacted re-discovery is attempted. If
        rediscovery is successful the command is sent again otherwise the lost
        contact timestamp is set and a GWIOError exception raised. Any code
        that calls this method should be prepared to handle this exception.

        If a valid response is received the received data is parsed and the
        parsed data returned.
        """

        # send the API command to obtain live data from the device, be
        # prepared to catch the exception raised if the device cannot be
        # contacted
        try:
            # get the validated API response
            response = self.send_cmd_with_retries('CMD_GW1000_LIVEDATA')
        except GWIOError:
            # there was a problem contacting the device, it could be it has
            # changed IP address so attempt to rediscover
            if not self.rediscover():
                # we could not re-discover so raise the exception
                raise
            else:
                # we did rediscover successfully so try again, if it fails
                # we get another GWIOError exception which will be raised
                response = self.send_cmd_with_retries('CMD_GW1000_LIVEDATA')
        # if we arrived here we have a non-None response so parse it and return
        # the parsed data
        return self.parser.parse_livedata(response)

    def read_raindata(self):
        """Get traditional gauge rain data.

        Sends the API command to obtain traditional gauge rain data from
        the device with retries. If the device cannot be contacted a
        GWIOError will have been raised by send_cmd_with_retries() which
        will be passed through by read_raindata(). Any code calling
        read_raindata() should be prepared to handle this exception.
        """

        # get the validated API response
        response = self.send_cmd_with_retries('CMD_READ_RAINDATA')
        # now return the parsed response
        return self.parser.parse_read_raindata(response)

    def get_system_params(self):
        """Read system parameters.

        Sends the API command to obtain system parameters from the device
        with retries. If the device cannot be contacted a GWIOError will
        have been raised by send_cmd_with_retries() which will be passed
        through by get_system_params(). Any code calling
        get_system_params() should be prepared to handle this exception.
        """

        # get the validated API response
        response = self.send_cmd_with_retries('CMD_READ_SSSS')
        # now return the parsed response
        return self.parser.parse_read_ssss(response)

    def get_ecowitt_net_params(self):
        """Get Ecowitt.net parameters.

        Sends the API command to obtain the device Ecowitt.net parameters
        with retries. If the device cannot be contacted a GWIOError will
        have been raised by send_cmd_with_retries() which will be passed
        through by get_ecowitt_net_params(). Any code calling
        get_ecowitt_net_params() should be prepared to handle this
        exception.
        """

        # get the validated API response
        response = self.send_cmd_with_retries('CMD_READ_ECOWITT')
        # parse the response
        ecowitt = self.parser.parse_read_ecowitt(response)
        # add the device MAC address to the parsed data
        ecowitt['mac'] = self.get_mac_address()
        return ecowitt

    def get_wunderground_params(self):
        """Get Weather Underground parameters.

        Sends the API command to obtain the device Weather Underground
        parameters with retries. If the device cannot be contacted a
        GWIOError will have been raised by send_cmd_with_retries() which
        will be passed through by get_wunderground_params(). Any code
        calling get_wunderground_params() should be prepared to handle this
        exception.
        """

        # get the validated API response
        response = self.send_cmd_with_retries('CMD_READ_WUNDERGROUND')
        # now return the parsed response
        return self.parser.parse_read_wunderground(response)

    def get_weathercloud_params(self):
        """Get Weathercloud parameters.

        Sends the API command to obtain the device Weathercloud parameters
        with retries. If the device cannot be contacted a GWIOError will
        have been raised by send_cmd_with_retries() which will be passed
        through by get_weathercloud_params(). Any code calling
        get_weathercloud_params() should be prepared to handle this
        exception.
        """

        # get the validated API response
        response = self.send_cmd_with_retries('CMD_READ_WEATHERCLOUD')
        # now return the parsed response
        return self.parser.parse_read_weathercloud(response)

    def get_wow_params(self):
        """Get Weather Observations Website parameters.

        Sends the API command to obtain the device Weather Observations
        Website parameters with retries. If the device cannot be contacted
        a GWIOError will have been raised by send_cmd_with_retries() which
        will be passed through by get_wow_params(). Any code calling
        get_wow_params() should be prepared to handle this exception.
        """

        # get the validated API response
        response = self.send_cmd_with_retries('CMD_READ_WOW')
        # now return the parsed response
        return self.parser.parse_read_wow(response)

    def get_custom_params(self):
        """Get custom server parameters.

        Sends the API command to obtain the device custom server parameters
        with retries. If the device cannot be contacted a GWIOError will
        have been raised by send_cmd_with_retries() which will be passed
        through by get_custom_params(). Any code calling
        get_custom_params() should be prepared to handle this exception.
        """

        # get the validated API response
        response = self.send_cmd_with_retries('CMD_READ_CUSTOMIZED')
        # obtain the parsed response
        data_dict = self.parser.parse_read_customized(response)
        # the user path is obtained separately, get the user path and add it to
        # our response
        data_dict.update(self.get_usr_path())
        # return the resulting parsed data
        return data_dict

    def get_usr_path(self):
        """Get user defined custom path.

        Sends the API command to obtain the device user defined custom path
        with retries. If the device cannot be contacted a GWIOError will
        have been raised by send_cmd_with_retries() which will be passed
        through by get_usr_path(). Any code calling get_usr_path() should
        be prepared to handle this exception.
        """

        # get the validated API response
        response = self.send_cmd_with_retries('CMD_READ_USR_PATH')
        # now return the parsed response
        return self.parser.parse_read_usr_path(response)

    def get_mac_address(self):
        """Get device MAC address.

        Sends the API command to obtain the device MAC address with
        retries. If the device cannot be contacted a GWIOError will have
        been raised by send_cmd_with_retries() which will be passed through
        by get_mac_address(). Any code calling get_mac_address() should be
        prepared to handle this exception.
        """

        # get the validated API response
        response = self.send_cmd_with_retries('CMD_READ_STATION_MAC')
        # now return the parsed response
        return self.parser.parse_read_station_mac(response)

    def get_firmware_version(self):
        """Get device firmware version.

        Sends the API command to obtain device firmware version with
        retries. If the device cannot be contacted a GWIOError will have
        been raised by send_cmd_with_retries() which will be passed through
        by get_firmware_version(). Any code calling get_firmware_version()
        should be prepared to handle this exception.

        Returns a unicode string
        """

        # get the validated API response
        response = self.send_cmd_with_retries('CMD_READ_FIRMWARE_VERSION')
        # now return the parsed response
        return self.parser.parse_read_firmware_version(response)

    def get_sensor_id(self):
        """Get sensor ID data.

        Sends the API command to obtain sensor ID data from the device with
        retries. If the device cannot be contacted re-discovery is
        attempted. If rediscovery is successful the command is tried again
        otherwise the lost contact timestamp is set and the exception
        raised. Any code that calls this method should be prepared to
        handle a GWIOError exception.
        """

        # send the API command to obtain sensor ID data from the device, be
        # prepared to catch the exception raised if the device cannot be
        # contacted
        try:
            # get the validated API response
            response = self.send_cmd_with_retries('CMD_READ_SENSOR_ID_NEW')
        except GWIOError:
            # there was a problem contacting the device, it could be it has
            # changed IP address so attempt to rediscover
            if not self.rediscover():
                # we could not re-discover so raise the exception
                raise
            else:
                # we did rediscover successfully so try again, if it fails
                # we get another GWIOError exception which will be
                # raised
                response = self.send_cmd_with_retries('CMD_READ_SENSOR_ID_NEW')
        # if we made it here we have a validated response so return it
        return response

    def get_current_sensor_state(self):
        """Get parsed current sensor state data."""

        # first get the current sensor state data
        current_sensor_data = self.get_sensor_id()
        # now update our Sensors object with the current data
        self.sensors.set_sensor_id_data(current_sensor_data)
        # and return the parsed
        return self.sensors.battery_and_signal_data

    def get_mulch_offset(self):
        """Get multichannel temperature and humidity offset data.

        Sends the API command to obtain the multichannel temperature and
        humidity offset data with retries. If the device cannot be
        contacted a GWIOError will have been raised by
        send_cmd_with_retries() which will be passed through by
        get_mulch_offset(). Any code calling get_mulch_offset() should be
        prepared to handle this exception.
        """

        # get the validated API response
        response = self.send_cmd_with_retries('CMD_GET_MulCH_OFFSET')
        # now return the parsed response
        return self.parser.parse_get_mulch_offset(response)

    def get_mulch_t_offset(self):
        """Get multichannel temperature (WN34) offset data.

        Sends the API command to obtain the multichannel temperature (WN34)
        offset data with retries. If the device cannot be contacted a
        GWIOError will have been raised by send_cmd_with_retries() which
        will be passed through by get_mulch_t_offset(). Any code calling
        get_mulch_t_offset() should be prepared to handle this exception.
        """

        # get the validated API response
        response = self.send_cmd_with_retries('CMD_GET_MulCH_T_OFFSET')
        # now return the parsed response
        return self.parser.parse_get_mulch_t_offset(response)

    def get_pm25_offset(self):
        """Get PM2.5 offset data.

        Sends the API command to obtain the PM2.5 sensor offset data with
        retries. If the device cannot be contacted a GWIOError will have
        been raised by send_cmd_with_retries() which will be passed through
        by get_pm25_offset(). Any code calling get_pm25_offset() should be
        prepared to handle this exception.
        """

        # get the validated API response
        response = self.send_cmd_with_retries('CMD_GET_PM25_OFFSET')
        # now return the parsed response
        return self.parser.parse_get_pm25_offset(response)

    def get_calibration_coefficient(self):
        """Get calibration coefficient data.

        Sends the API command to obtain the calibration coefficient data
        with retries. If the device cannot be contacted a GWIOError will
        have been raised by send_cmd_with_retries() which will be passed
        through by get_calibration_coefficient(). Any code calling
        get_calibration_coefficient() should be prepared to handle this
        exception.
        """

        # get the validated API response
        response = self.send_cmd_with_retries('CMD_READ_GAIN')
        # now return the parsed response
        return self.parser.parse_read_gain(response)

    def get_soil_calibration(self):
        """Get soil moisture sensor calibration data.

        Sends the API command to obtain the soil moisture sensor
        calibration data with retries. If the device cannot be contacted a
        GWIOError will have been raised by send_cmd_with_retries() which
        will be passed through by get_soil_calibration(). Any code calling
        get_soil_calibration() should be prepared to handle this exception.
        """

        # get the validated API response
        response = self.send_cmd_with_retries('CMD_GET_SOILHUMIAD')
        # now return the parsed response
        return self.parser.parse_get_soilhumiad(response)

    def get_offset_calibration(self):
        """Get offset calibration data.

        Sends the API command to obtain the offset calibration data with
        retries. If the device cannot be contacted a GWIOError will have
        been raised by send_cmd_with_retries() which will be passed through
        by get_offset_calibration(). Any code calling
        get_offset_calibration() should be prepared to handle this
        exception.
        """

        # get the validated API response
        response = self.send_cmd_with_retries('CMD_READ_CALIBRATION')
        # now return the parsed response
        return self.parser.parse_read_calibration(response)

    def get_co2_offset(self):
        """Get WH45 CO2, PM10 and PM2.5 offset data.

        Sends the API command to obtain the WH45 CO2, PM10 and PM2.5 sensor
        offset data with retries. If the device cannot be contacted a
        GWIOError will have been raised by send_cmd_with_retries() which
        will be passed through by get_co2_offset(). Any code calling
        get_co2_offset() should be prepared to handle this exception.
        """

        # get the validated API response
        response = self.send_cmd_with_retries('CMD_GET_CO2_OFFSET')
        # now return the parsed response
        return self.parser.parse_get_co2_offset(response)

    def read_rain(self):
        """Get traditional gauge and piezo gauge rain data.

        Sends the API command to obtain the traditional gauge and piezo
        gauge rain data with retries. If the device cannot be contacted a
        GWIOError will have been raised by send_cmd_with_retries() which
        will be passed through by get_piezo_rain_(). Any code calling
        get_piezo_rain_() should be prepared to handle this exception.
        """

        # get the validated API response
        response = self.send_cmd_with_retries('CMD_READ_RAIN')
        # now return the parsed response
        return self.parser.parse_read_rain(response)

    def send_cmd_with_retries(self, cmd, payload=b''):
        """Send an API command to the device with retries and return
        the response.

        Send a command to the device and obtain the response. If the
        response is valid return the response. If the response is invalid
        an appropriate exception is raised and the command resent up to
        self.max_tries times after which the value None is returned.

        cmd: A string containing a valid API command,
             eg: 'CMD_READ_FIRMWARE_VERSION'
        payload: The data to be sent with the API command, byte string.

        Returns the response as a byte string or the value None.
        """

        # construct the message packet
        packet = self.build_cmd_packet(cmd, payload)
        response = None
        # attempt to send up to 'self.max_tries' times
        for attempt in range(self.max_tries):
            # wrap in  try..except so we can catch any errors
            try:
                response = self.send_cmd(packet)
            except socket.timeout as e:
                # a socket timeout occurred, log it
                if self.log_failures:
                    logdbg("Failed to obtain response to attempt %d "
                           "to send command '%s': %s" % (attempt + 1, cmd, e))
            except Exception as e:
                # an exception was encountered, log it
                if self.log_failures:
                    logdbg("Failed attempt %d to send command '%s': %s" % (attempt + 1, cmd, e))
            else:
                # check the response is valid
                try:
                    self.check_response(response, self.api_commands[cmd])
                except InvalidChecksum as e:
                    # the response was not valid, log it and attempt again
                    # if we haven't had too many attempts already
                    logdbg("Invalid response to attempt %d "
                           "to send command '%s': %s" % (attempt + 1, cmd, e))
                except UnknownApiCommand:
                    # most likely we have encountered a device that does
                    # not understand the command, possibly due to an old or
                    # outdated firmware version, raise the exception for
                    # our caller to deal with
                    raise
                except Exception as e:
                    # Some other error occurred in check_response(),
                    # perhaps the response was malformed. Log the stack
                    # trace but continue.
                    logerr("Unexpected exception occurred while checking response "
                           "to attempt %d to send command '%s': %s" % (attempt + 1, cmd, e))
                    log_traceback_error('    ****  ')
                else:
                    # our response is valid so return it
                    return response
            # sleep before our next attempt, but skip the sleep if we
            # have just made our last attempt
            if attempt < self.max_tries - 1:
                time.sleep(self.retry_wait)
        # if we made it here we failed after self.max_tries attempts
        # first log it
        _msg = ("Failed to obtain response to command '%s' "
                "after %d attempts" % (cmd, self.max_tries))
        if response is not None or self.log_failures:
            logerr(_msg)
        # then finally, raise a GWIOError exception
        raise GWIOError(_msg)

    def build_cmd_packet(self, cmd, payload=b''):
        """Construct an API command packet.

        An API command packet looks like:

        fixed header, command, size, data 1, data 2...data n, checksum

        where:
            fixed header is 2 bytes = 0xFFFF
            command is a 1 byte API command code
            size is 1 byte being the number of bytes of command to checksum
            data 1, data 2 ... data n is the data being transmitted and is
                n bytes long
            checksum is a byte checksum of command + size + data 1 +
                data 2 ... + data n

        cmd:     A string containing a valid API command,
                   eg: 'CMD_READ_FIRMWARE_VERSION'
        payload: The data to be sent with the API command, byte string.

        Returns an API command packet as a bytestring.
        """

        # calculate size
        try:
            size = len(self.api_commands[cmd]) + 1 + len(payload) + 1
        except KeyError:
            raise UnknownApiCommand(f"Unknown API command '{cmd}'")
        # construct the portion of the message for which the checksum is calculated
        body = b''.join([self.api_commands[cmd], struct.pack('B', size), payload])
        # calculate the checksum
        checksum = self.calc_checksum(body)
        # return the constructed message packet
        return b''.join([self.header, body, struct.pack('B', checksum)])

    def send_cmd(self, packet):
        """Send a command to the API and return the response.

        Send a command to the API and return the response. Socket related
        errors are trapped and raised, code calling send_cmd should be
        prepared to handle such exceptions.

        cmd: A valid API command

        Returns the response as a byte string.
        """

        # create a socket object for sending api_commands and broadcasting to
        # the network, would normally do this using a with statement but
        # with statement support for socket.socket did not appear until
        # python 3.
        s = socket.socket(socket.AF_INET, socket.SOCK_STREAM)
        # set the socket timeout
        s.settimeout(self.socket_timeout)
        # wrap our connect in a try..except, so we can catch any socket
        # related exceptions
        try:
            # connect to the device
            s.connect((self.ip_address, self.port))
            # if required log the packet we are sending
            if weewx.debug >= 3:
                logdbg("Sending packet '%s' to %s:%d" % (bytes_to_hex(packet),
                                                         self.ip_address.decode(),
                                                         self.port))
            # send the packet
            s.sendall(packet)
            # obtain the response, we assume here the response will be less
            # than 1024 characters
            response = s.recv(1024)
            # if required log the response
            if weewx.debug >= 3:
                logdbg("Received response '%s'" % (bytes_to_hex(response),))
            # return the response
            return response
        except socket.error:
            # we received a socket error, raise it
            raise
        finally:
            # make sure we close our socket
            s.close()

    def check_response(self, response, cmd_code):
        """Check the validity of an API response.

        Checks the validity of an API response. Two checks are performed:

        1.  the third byte of the response is the same as the command code
            used in the API call
        2.  the calculated checksum of the data in the response matches the
            checksum byte in the response

        If any check fails an appropriate exception is raised, if all checks
        pass the method exits without raising an exception.

        There are three likely scenarios:
        1. all checks pass, in which case the method returns with no value
        and no exception raised
        2. checksum check passes but command code check fails. This is most
        likely due to the device not understanding the command, possibly
        due to an old or outdated firmware version. An UnknownApiCommand
        exception is raised.
        3. checksum check fails. An InvalidChecksum exception is raised.

        response: Response received from the API call. Byte string.
        cmd_code: Command code sent to the API. Byte string of length one.
        """

        # first check the checksum is valid
        calc_checksum = self.calc_checksum(response[2:-1])
        resp_checksum = response[-1]
        if calc_checksum == resp_checksum:
            # checksum check passed, now check the response command code by
            # checkin the 3rd byte of the response matches the command code
            # that was issued
            if response[2] == cmd_code[0]:
                # we have a valid command code in the response, so the
                # response is valid and all we need do is return
                return
            else:
                # command code check failed, since we have a valid checksum
                # this is most likely due to the device not understanding
                # the command, possibly due to an old or outdated firmware
                # version. Raise an UnknownApiCommand exception.
                exp_int = cmd_code[0]
                resp_int = response[2]
                # TODO. f string formatting
                _msg = "Unknown command code in API response. " \
                       "Expected '%s' (0x%s), received '%s' (0x%s)." % (exp_int,
                                                                        "{:02X}".format(exp_int),
                                                                        resp_int,
                                                                        "{:02X}".format(resp_int))
                raise UnknownApiCommand(_msg)
        else:
            # checksum check failed, raise an InvalidChecksum exception
            # TODO. f string formatting
            _msg = "Invalid checksum in API response. " \
                   "Expected '%s' (0x%s), received '%s' (0x%s)." % (calc_checksum,
                                                                    "{:02X}".format(calc_checksum),
                                                                    resp_checksum,
                                                                    "{:02X}".format(resp_checksum))
            raise InvalidChecksum(_msg)

    @staticmethod
    def calc_checksum(data):
        """Calculate the checksum for an API call or response.

        The checksum used in an API response is simply the LSB of the sum
        of the command, size and data bytes. The fixed header and checksum
        bytes are excluded.

        data: The data on which the checksum is to be calculated. Byte
              string.

        Returns the checksum as an integer.
        """

        # initialise the checksum to 0
        checksum = 0
        # iterate over each byte in the response
        for b in data:
            # add the byte to the running total
            checksum += b
        # we are only interested in the least significant byte
        return checksum % 256

    def rediscover(self):
        """Attempt to rediscover a lost device.

        Use UDP broadcast to discover a device that may have changed to a
        new IP or contact has otherwise been lost. We should not be
        re-discovering a device for which the user specified an IP, only
        for those for which we discovered the IP address on startup. If a
        device is discovered then change my ip_address and port properties
        as necessary to use the device in the future. If the rediscovery
        was successful return True otherwise return False.
        """

        # we will only rediscover if we first discovered
        if self.ip_discovered:
            # log that we are attempting re-discovery
            if self.log_failures:
                loginf("Attempting to re-discover %s..." % self.model)
            # attempt to discover up to self.max_tries times
            for attempt in range(self.max_tries):
                # sleep before our attempt, but not if it's the first one
                if attempt > 0:
                    time.sleep(self.retry_wait)
                try:
                    # discover devices on the local network, the result is
                    # a list of dicts in IP address order with each dict
                    # containing data for a unique discovered device
                    device_list = self.discover()
                except socket.error as e:
                    # log the error
                    logdbg("Failed attempt %d to detect any devices: %s (%s)" % (attempt + 1,
                                                                                 e,
                                                                                 type(e)))
                else:
                    # did we find any devices
                    if len(device_list) > 0:
                        # we have at least one, log the fact as well as what we found
                        gw1000_str = ', '.join([':'.join([f'{dev["ip_address"]}:{int(dev["port"]):d}']) for dev in device_list])
                        if len(device_list) == 1:
                            stem = "%s was" % device_list[0]['model']
                        else:
                            stem = "Multiple devices were"
                        loginf("%s found at %s" % (stem, gw1000_str))
                        # iterate over each candidate checking their MAC
                        # address against my mac property. This way we know
                        # we will be connecting to the device we were
                        # previously using.
                        for device in device_list:
                            # do the MACs match, if so we have our old
                            # device and we can exit the loop
                            if self.mac == device['mac']:
                                self.ip_address = device['ip_address'].encode()
                                self.port = device['port']
                                break
                        else:
                            # we have exhausted the device list without a
                            # match so continue the outer loop if we have
                            # any attempts left
                            continue
                        # log the new IP address and port
                        loginf("%s at address %s:%d will be used" % (self.model,
                                                                     self.ip_address.decode(),
                                                                     self.port))
                        # return True indicating the re-discovery was
                        # successful
                        return True
                    else:
                        # did not discover any devices so log it
                        if self.log_failures:
                            logdbg("Failed attempt %d to detect any devices" % (attempt + 1,))
            else:
                # we exhausted our attempts at re-discovery so log it
                if self.log_failures:
                    loginf("Failed to detect original %s after %d attempts" % (self.model,
                                                                               self.max_tries))
        else:
            # an IP address was specified, so we cannot go searching, log it
            if self.log_failures:
                logdbg("IP address specified in 'weewx.conf', "
                       "re-discovery was not attempted")
        # if we made it here re-discovery was unsuccessful so return False
        return False

    def update_sensor_id_data(self):
        """Update the Sensors object with current sensor ID data."""

        # first get the current sensor ID data
        # TODO. This should return a value
        sensor_id_data = self.get_sensor_id()
        # now use the sensor ID data to re-initialise our sensors object
        self.sensors.set_sensor_id_data(sensor_id_data)


# ============================================================================
#                             GatewayHttp class
# ============================================================================

class GatewayHttp(object):
    """Class to interact with a gateway device via HTTP requests."""

    # HTTP request commands
    commands = ['get_version', 'get_livedata_info', 'get_ws_settings',
                'get_calibration_data', 'get_rain_totals', 'get_device_info',
                'get_sensors_info', 'get_network_info', 'get_units_info',
                'get_cli_soilad', 'get_cli_multiCh', 'get_cli_pm25',
                'get_cli_co2', 'get_piezo_rain']

    def __init__(self, ip_address):
        """Initialise a HttpRequest object."""

        # the IP address to be used (stored as a string)
        self.ip_address = ip_address

    def request(self, command_str, data=None, headers=None):
        """Send a HTTP request to the device and return the response.

        Create a HTTP request with optional data and headers. Send the HTTP
        request to the device as a GET request and obtain the response. The
        JSON deserialized response is returned. If the response cannot be
        deserialized the value None is returned. URL or timeout errors are
        logged and raised.

        command_str: a string containing the command to be sent,
                     eg: 'get_livedata_info'
        data: a dict containing key:value pairs representing the data to be
              sent
        headers: a dict containing headers to be included in the HTTP request

        Returns a deserialized JSON object or None
        """

        # check if we have a command that we know about
        data_dict = {} if data is None else data
        headers_dict = {} if headers is None else headers
        if command_str in GatewayHttp.commands:
            # first convert any data to a percent-encoded ASCII text string
            data_enc = urllib.parse.urlencode(data_dict)
            # construct the scheme and host portions of the URL
            stem = ''.join(['http://', self.ip_address])
            # now add the 'path'
            url = '/'.join([stem, command_str])
            # Finally add the encoded data. We need to add the data in this manner
            # rather than using the Request object's 'data' parameter so that the
            # request is sent as a GET request rather than a POST request.
            full_url = '?'.join([url, data_enc])
            # create a Request object
            req = urllib.request.Request(url=full_url, headers=headers_dict)
            try:
                # submit the request and obtain the raw response
                w = urllib.request.urlopen(req)
                # Get charset used so we can decode the stream correctly.
                # Unfortunately, the way to get the charset depends on whether we
                # are running under python2 or python3. Assume python3, but be
                # prepared to catch the error if python2.
                try:
                    char_set = w.headers.get_content_charset()
                except AttributeError:
                    # must be python2
                    char_set = w.headers.getparam('charset')
                # Now get the response and decode it using the headers character
                # set. Be prepared for charset==None.
                if char_set is not None:
                    resp = w.read().decode(char_set)
                else:
                    resp = w.read().decode()
                # we are finished with the raw response so close it
                w.close()
            except (socket.timeout, urllib.error.URLError) as e:
                # log the error and raise it
                log.error("Failed to get device data")
                log.error("   **** %s" % e)
                raise
            else:
                # we have a response but can it be deserialized it to a python
                # object, wrap in a try..except in case it cannot be deserialized
                try:
                    resp_json = json.loads(resp)
                except json.JSONDecodeError as e:
                    # cannot deserialize the response, log it and return None
                    log.error("Cannot deserialize device response")
                    log.error("   **** %s" % e)
                    return None
                else:
                    # we have a deserialized response, log it as required
                    if weewx.debug >= 3:
                        log.debug("Deserialized HTTP response: %s" % json.dumps(resp_json))
                    # now return the JSON object
                    return resp_json
        else:
            # an invalid command
            raise UnknownHttpCommand(f"Unknown HTTP command '{command_str}'")

    def get_version(self):
        """Get the device firmware related information.

        Returns a dict or None if no valid data was returned by the device."""

        try:
            return self.request('get_version')
        except (urllib.error.URLError, socket.timeout):
            return None

    def get_livedata_info(self):
        """Get live sensor data from the device.

        Returns a dict or None if no valid data was returned by the device."""

        try:
            return self.request('get_livedata_info')
        except (urllib.error.URLError, socket.timeout):
            return None

    def get_ws_settings(self):
        """Get weather services settings from the device.

        Returns a dict or None if no valid data was returned by the device."""

        try:
            return self.request('get_ws_settings')
        except (urllib.error.URLError, socket.timeout):
            return None

    def get_calibration_data(self):
        """Get calibration settings from the device.

        Returns a dict or None if no valid data was returned by the device."""

        try:
            return self.request('get_calibration_data')
        except (urllib.error.URLError, socket.timeout):
            return None

    def get_rain_totals(self):
        """Get rainfall totals and settings from the device.

        Returns a dict or None if no valid data was returned by the device."""

        try:
            return self.request('get_rain_totals')
        except (urllib.error.URLError, socket.timeout):
            return None

    def get_device_info(self):
        """Get device settings from the device.

        Returns a dict or None if no valid data was returned by the device."""

        try:
            return self.request('get_device_info')
        except (urllib.error.URLError, socket.timeout):
            return None

    def get_sensors_info(self):
        """Get sensor ID data from the device.

        Combines all pages of available data and returns a single dict or None
        if no valid data was returned by the device."""

        try:
            page_1 = self.request('get_sensors_info', data={'page': 1})
        except (urllib.error.URLError, socket.timeout):
            page_1 = None
        try:
            page_2 = self.request('get_sensors_info', data={'page': 2})
        except (urllib.error.URLError, socket.timeout):
            page_2 = None
        if page_1 is not None and page_2 is not None:
            return page_1 + page_2
        elif page_1 is None:
            return page_2
        else:
            return page_1

    def get_network_info(self):
        """Get network related data/settings from the device.

        Returns a dict or None if no valid data was returned by the device."""

        try:
            return self.request('get_network_info')
        except (urllib.error.URLError, socket.timeout):
            return None

    def get_units_info(self):
        """Get units settings from the device.

        Returns a dict or None if no valid data was returned by the device."""

        try:
            return self.request('get_units_info')
        except (urllib.error.URLError, socket.timeout):
            return None

    def get_cli_soilad(self):
        """Get multichannel soil moisture sensor calibration data from the device.

        Returns a list of dicts or None if no valid data was returned by the
        device."""

        try:
            return self.request('get_cli_soilad')
        except (urllib.error.URLError, socket.timeout):
            return None

    def get_cli_multiCh(self):
        """Get multichannel temperature/humidity sensor calibration data from
        the device.

        Returns a list of dicts or None if no valid data was returned by the
        device."""

        try:
            return self.request('get_cli_multiCh')
        except (urllib.error.URLError, socket.timeout):
            pass

    def get_cli_pm25(self):
        """Get PM2.5 sensor offset data from the device.

        Returns a list of dicts or None if no valid data was returned by the
        device."""

        try:
            return self.request('get_cli_pm25')
        except (urllib.error.URLError, socket.timeout):
            return None

    def get_cli_co2(self):
        """Get CO2 sensor offset data from the device.

        Returns a list of dicts or None if no valid data was returned by the
        device."""

        try:
            return self.request('get_cli_co2')
        except (urllib.error.URLError, socket.timeout):
            return None

    def get_piezo_rain(self):
        """Get piezo rain sensor data/settings from the device.

        Returns a dict or None if no valid data was returned by the device."""

        try:
            return self.request('get_piezo_rain')
        except (urllib.error.URLError, socket.timeout):
            return None


class GatewayDevice(object):
    """Class to directly interact with an Ecowitt gateway device.

    An Ecowitt gateway device can be interrogated directly in two ways:
    1. via the Ecowitt LAN/Wi-Fi Gateway API
    2. via a HTTP request

    The API uses a library of api_commands for reading and setting various
    parameters in the gateway device. The WeeWX Ecowitt gateway device
    driver uses a small subset of these api_commands to obtain sensor data
    which is presented to WeeWX via loop packets emitted by the driver. API
    communications is socket based and involves exchange of data that must
    be encoded/decoded at the byte/bit level.

    The HTTP request approach provides the ability to read various device
    and sensor data. It does not provide the ability to set and device
    parameters. HTTP request communications is HTTP GET based and involves
    the decoding of JSON format message data.

    A GatewayDevice object uses the following classes for interacting with the
    gateway device:

    - class GatewayApi.  Communicates directly with the gateway device via the
                         gateway device API and obtains, validates and parses
                         gateway device responses.
    - class GatewayHttp. Communicates directly with the gateway device via HTTP
                         requests to obtain and validates (as far as possible)
                         gateway device HTTP request responses.
    """

    # list of dicts of weather services that I know about
    services = [{'name': 'ecowitt_net_params',
                 'long_name': 'Ecowitt.net'
                 },
                {'name': 'wunderground_params',
                 'long_name': 'Wunderground'
                 },
                {'name': 'weathercloud_params',
                 'long_name': 'Weathercloud'
                 },
                {'name': 'wow_params',
                 'long_name': 'Weather Observations Website'
                 },
                {'name': 'custom_params',
                 'long_name': 'Customized'
                 }
                ]

    def __init__(self, ip_address=None, port=None,
                 broadcast_address=None, broadcast_port=None,
                 socket_timeout=None, broadcast_timeout=None,
                 max_tries=default_max_tries,
                 retry_wait=default_retry_wait, use_wh32=True,
                 ignore_wh40_batt=True, show_battery=False,
                 log_unknown_fields=False, debug=DebugOptions({})):
        """Initialise a GatewayDevice object."""

        # get a GatewayApi object to handle the interaction with the API
        self.api = GatewayApi(ip_address=ip_address,
                              port=port,
                              broadcast_address=broadcast_address,
                              broadcast_port=broadcast_port,
                              socket_timeout=socket_timeout,
                              broadcast_timeout=broadcast_timeout,
                              max_tries=max_tries,
                              retry_wait=retry_wait,
                              use_wh32=use_wh32,
                              ignore_wh40_batt=ignore_wh40_batt,
                              show_battery=show_battery,
                              log_unknown_fields=log_unknown_fields,
                              debug=debug)

        # get a GatewayHttp object to handle any HTTP requests, a GatewayHttp
        # object requires a decoded IP address
        self.http = GatewayHttp(ip_address=self.api.ip_address.decode())

        # start off logging failures
        self.log_failures = True

    @property
    def ip_address(self):
        """The gateway device IP address."""

        return self.api.ip_address

    @property
    def port(self):
        """The gateway device port number."""

        return self.api.port

    @property
    def model(self):
        """Gateway device model."""

        return self.api.model

    @property
    def livedata(self):
        """Gateway device live data."""

        return self.api.get_livedata()

    @property
    def raindata(self):
        """Gateway device traditional rain gauge data."""

        return self.api.read_raindata()

    @property
    def system_params(self):
        """Gateway device system parameters."""

        return self.api.get_system_params()

    @property
    def ecowitt_net_params(self):
        """Gateway device Ecowitt.net parameters."""

        return self.api.get_ecowitt_net_params()

    @property
    def wunderground_params(self):
        """Gateway device Weather Underground parameters."""

        return self.api.get_wunderground_params()

    @property
    def weathercloud_params(self):
        """Gateway device Weathercloud parameters."""

        return self.api.get_weathercloud_params()

    @property
    def wow_params(self):
        """Gateway device Weather Observations Website parameters."""

        return self.api.get_wow_params()

    @property
    def custom_params(self):
        """Gateway device custom server parameters."""

        return self.api.get_custom_params()

    @property
    def usr_path(self):
        """Gateway device user defined custom path parameters."""

        return self.api.get_usr_path()

    @property
    def mac_address(self):
        """Gateway device MAC address."""

        return self.api.get_mac_address()

    @property
    def firmware_version(self):
        """Gateway device firmware version."""

        return self.api.get_firmware_version()

    @property
    def sensor_id(self):
        """Gateway device sensor ID data."""

        return self.api.get_sensor_id()

    @property
    def mulch_offset(self):
        """Gateway device multichannel temperature and humidity offset data."""

        return self.api.get_mulch_offset()

    @property
    def mulch_t_offset(self):
        """Gateway device multichannel temperature (WN34) offset data."""

        return self.api.get_mulch_t_offset()

    @property
    def pm25_offset(self):
        """Gateway device PM2.5 offset data."""

        return self.api.get_pm25_offset()

    @property
    def calibration_coefficient(self):
        """Gateway device calibration coefficient data."""

        return self.api.get_calibration_coefficient()

    @property
    def soil_calibration(self):
        """Gateway device soil calibration data."""

        return self.api.get_soil_calibration()

    @property
    def offset_calibration(self):
        """Gateway device offset calibration data."""

        return self.api.get_offset_calibration()

    @property
    def co2_offset(self):
        """Gateway device CO2 offset data."""

        return self.api.get_co2_offset()

    @property
    def rain(self):
        """Gateway device traditional gauge and piezo gauge rain data."""

        return self.api.read_rain()

    @property
    def sensor_state(self):
        """Sensor battery state and signal level data."""

        return self.api.get_current_sensor_state()

    @property
    def discovered_devices(self):
        """List of discovered gateway devices.

        Each list element is a dict keyed by 'ip_address', 'port', 'model',
        'mac' and 'ssid'."""

        return self.api.discover()

    @property
    def firmware_update_avail(self):
        """Whether a device firmware update is available or not.

        Return True if a device firmware update is available, False if there is
        no available firmware update or None if firmware update availability
        cannot be determined.
        """

        # get firmware version info
        version = self.http.get_version()
        # do we have current firmware version info and availability of a new
        # firmware version ?
        if version is not None and 'newVersion' in version:
            # we can now determine with certainty whether there is a new
            # firmware update or not
            return True if version['newVersion'] == '1' else False
        # We cannot determine the availability of a firmware update so return
        # None
        return None

    @property
    def firmware_update_message(self):
        """The device firmware update message.

        Returns the 'curr_msg' field in the 'get_device_info' response in the
        device HTTP API. This field is usually used for firmware update release
        notes.

        Returns a string containing the 'curr_msg' field contents of the
        'get_device_info' response. Return None if the 'get_device_info'
        response could not be obtained or the 'curr_msg' field was not included
        in the 'get_device_info' response.
        """

        # get device info
        device_info = self.http.get_device_info()
        # return the 'curr_msg' field contents or None
        return device_info.get('curr_msg') if device_info is not None else None

    @property
    def calibration(self):
        """Device device calibration data."""

        # obtain the calibration data via the API
        parsed_cal_coeff = self.api.get_calibration_coefficient()
        # obtain the offset calibration data via the API
        parsed_offset = self.api.get_offset_calibration()
        # update our parsed gain data with the parsed offset calibration data
        parsed_cal_coeff.update(parsed_offset)
        # return the parsed data
        return parsed_cal_coeff

    @property
    def ws90_firmware_version(self):
        """Provide the WH90 firmware version.

        Return the WS90 installed firmware version. If no WS90 is available the
        value None is returned.
        """

        sensors = self.http.get_sensors_info()
        if sensors is not None:
            for sensor in sensors:
                if sensor.get('img') == 'wh90':
                    return sensor.get('version', 'not available')
        return None


# ============================================================================
#                             Utility functions
# ============================================================================

def define_units():
    """Define formats and conversions used by the driver.

    This could be done in user/extensions.py or the driver. The
    user/extensions.py approach will make the conversions and formats available
    for all drivers and services, but requires manual editing of the file by
    the user. Inclusion in the driver removes the need for the user to edit
    user/extensions.py, but means the conversions and formats are only defined
    when the driver is being used. Given the specialised nature of the
    conversions and formats the latter is an acceptable approach. In any case,
    there is nothing preventing the user manually adding these entries to
    user/extensions.py.

    As of v5.0.0 WeeWX defines the unit group 'group_data' with member units
    'byte' and 'bit'. We will define additional group_data member units of
    'kilobyte' and 'megabyte'.

    All additions to the core conversion, label and format dicts are done in a
    way that do not overwrite and previous customisations the user may have
    made through another driver or user/extensions.py.
    """

    # add kilobyte and megabyte conversions
    if 'byte' not in weewx.units.conversionDict:
        # 'byte' is not a key in the conversion dict, so we add all conversions
        weewx.units.conversionDict['byte'] = {'bit': lambda x: x * 8,
                                              'kilobyte': lambda x: x / 1024.0,
                                              'megabyte': lambda x: x / 1024.0 ** 2}
    else:
        # byte already exists as a key in the conversion dict, so we add all
        # conversions individually if they do not already exist
        if 'bit' not in weewx.units.conversionDict['byte'].keys():
            weewx.units.conversionDict['byte']['bit'] = lambda x: x * 8
        if 'kilobyte' not in weewx.units.conversionDict['byte'].keys():
            weewx.units.conversionDict['byte']['kilobyte'] = lambda x: x / 1024.0
        if 'megabyte' not in weewx.units.conversionDict['byte'].keys():
            weewx.units.conversionDict['byte']['megabyte'] = lambda x: x / 1024.0 ** 2
    if 'kilobyte' not in weewx.units.conversionDict:
        weewx.units.conversionDict['kilobyte'] = {'bit': lambda x: x * 8192,
                                                  'byte': lambda x: x * 1024,
                                                  'megabyte': lambda x: x / 1024.0}
    else:
        # kilobyte already exists as a key in the conversion dict, so we add
        # all conversions individually if they do not already exist
        if 'bit' not in weewx.units.conversionDict['kilobyte'].keys():
            weewx.units.conversionDict['kilobyte']['bit'] = lambda x: x * 8192
        if 'byte' not in weewx.units.conversionDict['kilobyte'].keys():
            weewx.units.conversionDict['kilobyte']['byte'] = lambda x: x * 1024
        if 'megabyte' not in weewx.units.conversionDict['kilobyte'].keys():
            weewx.units.conversionDict['kilobyte']['megabyte'] = lambda x: x / 1024.0
    if 'megabyte' not in weewx.units.conversionDict:
        weewx.units.conversionDict['megabyte'] = {'bit': lambda x: x * 8 * 1024 ** 2,
                                                  'byte': lambda x: x * 1024 ** 2,
                                                  'kilobyte': lambda x: x * 1024}
    else:
        # megabyte already exists as a key in the conversion dict, so we add
        # all conversions individually if they do not already exist
        if 'bit' not in weewx.units.conversionDict['megabyte'].keys():
            weewx.units.conversionDict['megabyte']['bit'] = lambda x: x * 8 * 1024 ** 2
        if 'byte' not in weewx.units.conversionDict['megabyte'].keys():
            weewx.units.conversionDict['megabyte']['byte'] = lambda x: x * 1024 ** 2
        if 'kilobyte' not in weewx.units.conversionDict['megabyte'].keys():
            weewx.units.conversionDict['megabyte']['kilobyte'] = lambda x: x * 1024

    # set default formats and labels for byte, kilobyte and megabyte, but only
    # if they do not already exist
    weewx.units.default_unit_format_dict['byte'] = weewx.units.default_unit_format_dict.get('byte') or '%.d'
    weewx.units.default_unit_label_dict['byte'] = weewx.units.default_unit_label_dict.get('byte') or u' B'
    weewx.units.default_unit_format_dict['kilobyte'] = weewx.units.default_unit_format_dict.get('kilobyte') or '%.3f'
    weewx.units.default_unit_label_dict['kilobyte'] = weewx.units.default_unit_label_dict.get('kilobyte') or u' kB'
    weewx.units.default_unit_format_dict['megabyte'] = weewx.units.default_unit_format_dict.get('megabyte') or '%.3f'
    weewx.units.default_unit_label_dict['megabyte'] = weewx.units.default_unit_label_dict.get('megabyte') or u' MB'

    # merge the default unit groups into weewx.units.obs_group_dict, but so we
    # don't undo any user customisation elsewhere only merge those fields that do
    # not already exits in weewx.units.obs_group_dict
    for obs, group in default_groups.items():
        if obs not in weewx.units.obs_group_dict.keys():
            weewx.units.obs_group_dict[obs] = group



def natural_sort_keys(source_dict):
    """Return a naturally sorted list of keys for a dict."""

    def atoi(text):
        return int(text) if text.isdigit() else text

    def natural_keys(text):
        """Natural key sort.

        Allows use of key=natural_keys to sort a list in human order, eg:
            alist.sort(key=natural_keys)

        https://nedbatchelder.com/blog/200712/human_sorting.html (See
        Toothy's implementation in the comments)
        """

        return [atoi(c) for c in re.split(r'(\d+)', text.lower())]

    # create a list of keys in the dict
    keys_list = list(source_dict.keys())
    # naturally sort the list of keys where, for example, xxxxx16 appears in the
    # correct order
    keys_list.sort(key=natural_keys)
    # return the sorted list
    return keys_list


def natural_sort_dict(source_dict):
    """Return a string representation of a dict sorted naturally by key.

    When represented as a string a dict is displayed in the format:
        {key a:value a, key b: value b ... key z: value z}
    but the order of the key:value pairs is unlikely to be alphabetical.
    Displaying dicts of key:value pairs in logs or on the console in
    alphabetical order by key assists in the analysis of the dict data.
    Where keys are strings with leading digits a natural sort is useful.
    """

    # first obtain a list of key:value pairs as string sorted naturally by key
    sorted_dict_fields = [f"'{k}': '{source_dict[k]}'" for k in natural_sort_keys(source_dict)]
    # return as a string of comma separated key:value pairs in braces
    return f'{{{", ".join(sorted_dict_fields)}}}'


def bytes_to_hex(iterable, separator=' ', caps=True):
    """Produce a hex string representation of a sequence of bytes."""

    # assume 'iterable' can be iterated by iterbytes and the individual
    # elements can be formatted with {:02X}
    format_str = "{:02X}" if caps else "{:02x}"
    # TODO. Need to verify use of iterable and str.encode(iterable) do what we want
    try:
        return separator.join(format_str.format(c) for c in iterable)
    except ValueError:
        # most likely we are running python3 and iterable is not a bytestring,
        # try again coercing iterable to a bytestring
        return separator.join(format_str.format(c) for c in str.encode(iterable))
    except (TypeError, AttributeError):
        # TypeError - 'iterable' is not iterable
        # AttributeError - likely because separator is None
        # either way we can't represent as a string of hex bytes
        return f"cannot represent '{iterable}' as hexadecimal bytes"


def obfuscate(plain, obf_char='*'):
    """Obfuscate all but the last x characters in a string.

    Obfuscate all but (at most) the last four characters of a string. Always
    reveal no more than 50% of the characters. The obfuscation character
    defaults to '*' but can be set when the function is called.
    """

    if plain is not None and len(plain) > 0:
        # obtain the number of the characters to be retained
        stem = 4
        stem = 3 if len(plain) < 8 else stem
        stem = 2 if len(plain) < 6 else stem
        stem = 1 if len(plain) < 4 else stem
        stem = 0 if len(plain) < 3 else stem
        if stem > 0:
            # we are retaining some characters so do a little string
            # manipulation
            obfuscated = obf_char * (len(plain) - stem) + plain[-stem:]
        else:
            # we are obfuscating everything
            obfuscated = obf_char * len(plain)
        return obfuscated
    else:
        # if we received None or a zero length string then return it
        return plain


# ============================================================================
#                             class DirectGateway
# ============================================================================

class DirectGateway(object):
    """Class to interact with gateway driver when run directly.

    Would normally run a driver directly by calling from main() only, but when
    run directly the gateway driver has many options so pushing the detail into
    its own class/object makes sense. Also simplifies some test suite
    routines/calls.

    A DirectGateway object is created with just an optparse options dict and a
    standard WeeWX station dict. Once created the DirectGateway()
    process_options() method is called to process the respective command line
    options.
    """

    # gateway direct observation group dict, this maps all device 'fields' to a
    # WeeWX unit group
    gw_direct_obs_group_dict = {
        'intemp': 'group_temperature',
        'outtemp': 'group_temperature',
        'dewpoint': 'group_temperature',
        'windchill': 'group_temperature',
        'heatindex': 'group_temperature',
        'inhumid': 'group_percent',
        'outhumid': 'group_percent',
        'absbarometer': 'group_pressure',
        'relbarometer': 'group_pressure',
        'light': 'group_illuminance',
        'uv': 'group_radiation',
        'uvi': 'group_uv',
        'datetime': 'group_time',
        'temp1': 'group_temperature',
        'temp2': 'group_temperature',
        'temp3': 'group_temperature',
        'temp4': 'group_temperature',
        'temp5': 'group_temperature',
        'temp6': 'group_temperature',
        'temp7': 'group_temperature',
        'temp8': 'group_temperature',
        'temp9': 'group_temperature',
        'temp10': 'group_temperature',
        'temp11': 'group_temperature',
        'temp12': 'group_temperature',
        'temp13': 'group_temperature',
        'temp14': 'group_temperature',
        'temp15': 'group_temperature',
        'temp16': 'group_temperature',
        'temp17': 'group_temperature',
        'humid1': 'group_percent',
        'humid2': 'group_percent',
        'humid3': 'group_percent',
        'humid4': 'group_percent',
        'humid5': 'group_percent',
        'humid6': 'group_percent',
        'humid7': 'group_percent',
        'humid8': 'group_percent',
        'humid17': 'group_percent',
        'pm251': 'group_concentration',
        'pm252': 'group_concentration',
        'pm253': 'group_concentration',
        'pm254': 'group_concentration',
        'pm255': 'group_concentration',
        'pm10': 'group_concentration',
        'co2': 'group_fraction',
        'soiltemp1': 'group_temperature',
        'soilmoist1': 'group_percent',
        'soiltemp2': 'group_temperature',
        'soilmoist2': 'group_percent',
        'soiltemp3': 'group_temperature',
        'soilmoist3': 'group_percent',
        'soiltemp4': 'group_temperature',
        'soilmoist4': 'group_percent',
        'soiltemp5': 'group_temperature',
        'soilmoist5': 'group_percent',
        'soiltemp6': 'group_temperature',
        'soilmoist6': 'group_percent',
        'soiltemp7': 'group_temperature',
        'soilmoist7': 'group_percent',
        'soiltemp8': 'group_temperature',
        'soilmoist8': 'group_percent',
        'soiltemp9': 'group_temperature',
        'soilmoist9': 'group_percent',
        'soiltemp10': 'group_temperature',
        'soilmoist10': 'group_percent',
        'soiltemp11': 'group_temperature',
        'soilmoist11': 'group_percent',
        'soiltemp12': 'group_temperature',
        'soilmoist12': 'group_percent',
        'soiltemp13': 'group_temperature',
        'soilmoist13': 'group_percent',
        'soiltemp14': 'group_temperature',
        'soilmoist14': 'group_percent',
        'soiltemp15': 'group_temperature',
        'soilmoist15': 'group_percent',
        'soiltemp16': 'group_temperature',
        'soilmoist16': 'group_percent',
        'pm251_24h_avg': 'group_concentration',
        'pm252_24h_avg': 'group_concentration',
        'pm253_24h_avg': 'group_concentration',
        'pm254_24h_avg': 'group_concentration',
        'pm255_24h_avg': 'group_concentration',
        'pm10_24h_avg': 'group_concentration',
        'co2_24h_avg': 'group_fraction',
        'leak1': 'group_count',
        'leak2': 'group_count',
        'leak3': 'group_count',
        'leak4': 'group_count',
        'lightningdist': 'group_distance',
        'lightningdettime': 'group_time',
        'lightning_strike_count': 'group_count',
        'lightningcount': 'group_count',
        't_rain': 'group_rain',
        't_rainevent': 'group_rain',
        't_rainrate': 'group_rainrate',
        't_rainday': 'group_rain',
        't_rainweek': 'group_rain',
        't_rainmonth': 'group_rain',
        't_rainyear': 'group_rain',
        't_raintotals': 'group_rain',
        'p_rain': 'group_rain',
        'p_rainevent': 'group_rain',
        'p_rainrate': 'group_rainrate',
        'p_rainday': 'group_rain',
        'p_rainweek': 'group_rain',
        'p_rainmonth': 'group_rain',
        'p_rainyear': 'group_rain',
        'winddir': 'group_direction',
        'windspeed': 'group_speed',
        'gustspeed': 'group_speed',
        'daymaxwind': 'group_speed',
        'leafwet1': 'group_percent',
        'leafwet2': 'group_percent',
        'leafwet3': 'group_percent',
        'leafwet4': 'group_percent',
        'leafwet5': 'group_percent',
        'leafwet6': 'group_percent',
        'leafwet7': 'group_percent',
        'leafwet8': 'group_percent',
        'heap_free': 'group_data',
        'wh40_batt': 'group_volt',
        'wh26_batt': 'group_count',
        'wh25_batt': 'group_count',
        'wh24_batt': 'group_count',
        'wh65_batt': 'group_count',
        'wh32_batt': 'group_count',
        'wh31_ch1_batt': 'group_count',
        'wh31_ch2_batt': 'group_count',
        'wh31_ch3_batt': 'group_count',
        'wh31_ch4_batt': 'group_count',
        'wh31_ch5_batt': 'group_count',
        'wh31_ch6_batt': 'group_count',
        'wh31_ch7_batt': 'group_count',
        'wh31_ch8_batt': 'group_count',
        'wn34_ch1_batt': 'group_volt',
        'wn34_ch2_batt': 'group_volt',
        'wn34_ch3_batt': 'group_volt',
        'wn34_ch4_batt': 'group_volt',
        'wn34_ch5_batt': 'group_volt',
        'wn34_ch6_batt': 'group_volt',
        'wn34_ch7_batt': 'group_volt',
        'wn34_ch8_batt': 'group_volt',
        'wn35_ch1_batt': 'group_volt',
        'wn35_ch2_batt': 'group_volt',
        'wn35_ch3_batt': 'group_volt',
        'wn35_ch4_batt': 'group_volt',
        'wn35_ch5_batt': 'group_volt',
        'wn35_ch6_batt': 'group_volt',
        'wn35_ch7_batt': 'group_volt',
        'wn35_ch8_batt': 'group_volt',
        'wh41_ch1_batt': 'group_count',
        'wh41_ch2_batt': 'group_count',
        'wh41_ch3_batt': 'group_count',
        'wh41_ch4_batt': 'group_count',
        'wh45_batt': 'group_count',
        'wh51_ch1_batt': 'group_volt',
        'wh51_ch2_batt': 'group_volt',
        'wh51_ch3_batt': 'group_volt',
        'wh51_ch4_batt': 'group_volt',
        'wh51_ch5_batt': 'group_volt',
        'wh51_ch6_batt': 'group_volt',
        'wh51_ch7_batt': 'group_volt',
        'wh51_ch8_batt': 'group_volt',
        'wh51_ch9_batt': 'group_volt',
        'wh51_ch10_batt': 'group_volt',
        'wh51_ch11_batt': 'group_volt',
        'wh51_ch12_batt': 'group_volt',
        'wh51_ch13_batt': 'group_volt',
        'wh51_ch14_batt': 'group_volt',
        'wh51_ch15_batt': 'group_volt',
        'wh51_ch16_batt': 'group_volt',
        'wh55_ch1_batt': 'group_count',
        'wh55_ch2_batt': 'group_count',
        'wh55_ch3_batt': 'group_count',
        'wh55_ch4_batt': 'group_count',
        'wh57_batt': 'group_count',
        'wh68_batt': 'group_volt',
        'ws80_batt': 'group_volt',
        'ws90_batt': 'group_volt',
        'wh40_sig': 'group_count',
        'wh26_sig': 'group_count',
        'wh25_sig': 'group_count',
        'wh24_sig': 'group_count',
        'wh65_sig': 'group_count',
        'wh32_sig': 'group_count',
        'wh31_ch1_sig': 'group_count',
        'wh31_ch2_sig': 'group_count',
        'wh31_ch3_sig': 'group_count',
        'wh31_ch4_sig': 'group_count',
        'wh31_ch5_sig': 'group_count',
        'wh31_ch6_sig': 'group_count',
        'wh31_ch7_sig': 'group_count',
        'wh31_ch8_sig': 'group_count',
        'wn34_ch1_sig': 'group_count',
        'wn34_ch2_sig': 'group_count',
        'wn34_ch3_sig': 'group_count',
        'wn34_ch4_sig': 'group_count',
        'wn34_ch5_sig': 'group_count',
        'wn34_ch6_sig': 'group_count',
        'wn34_ch7_sig': 'group_count',
        'wn34_ch8_sig': 'group_count',
        'wn35_ch1_sig': 'group_count',
        'wn35_ch2_sig': 'group_count',
        'wn35_ch3_sig': 'group_count',
        'wn35_ch4_sig': 'group_count',
        'wn35_ch5_sig': 'group_count',
        'wn35_ch6_sig': 'group_count',
        'wn35_ch7_sig': 'group_count',
        'wn35_ch8_sig': 'group_count',
        'wh41_ch1_sig': 'group_count',
        'wh41_ch2_sig': 'group_count',
        'wh41_ch3_sig': 'group_count',
        'wh41_ch4_sig': 'group_count',
        'wh45_sig': 'group_count',
        'wh51_ch1_sig': 'group_count',
        'wh51_ch2_sig': 'group_count',
        'wh51_ch3_sig': 'group_count',
        'wh51_ch4_sig': 'group_count',
        'wh51_ch5_sig': 'group_count',
        'wh51_ch6_sig': 'group_count',
        'wh51_ch7_sig': 'group_count',
        'wh51_ch8_sig': 'group_count',
        'wh51_ch9_sig': 'group_count',
        'wh51_ch10_sig': 'group_count',
        'wh51_ch11_sig': 'group_count',
        'wh51_ch12_sig': 'group_count',
        'wh51_ch13_sig': 'group_count',
        'wh51_ch14_sig': 'group_count',
        'wh51_ch15_sig': 'group_count',
        'wh51_ch16_sig': 'group_count',
        'wh55_ch1_sig': 'group_count',
        'wh55_ch2_sig': 'group_count',
        'wh55_ch3_sig': 'group_count',
        'wh55_ch4_sig': 'group_count',
        'wh57_sig': 'group_count',
        'wh68_sig': 'group_count',
        'ws80_sig': 'group_count',
        'ws90_sig': 'group_count'
    }
    # list of sensors to be displayed in the sensor ID output
    sensors_list = []

    def __init__(self, namespace, arg_parser, stn_dict):
        """Initialise a DirectGateway object."""

        # save the optparse options and station dict
        self.namespace = namespace
        self.arg_parser = arg_parser
        self.stn_dict = stn_dict
        # obtain the IP address and port number to use
        self.ip_address = self.ip_from_config_opts()
        self.port = self.port_from_config_opts()
        # do we filter battery state data
        self.show_battery = self.show_battery_from_config_opts()

    def ip_from_config_opts(self):
        """Obtain the IP address from station config or command line options.

        Determine the IP address to use given a station config dict and command
        line options. The IP address is chosen as follows:
        - if specified use the IP address from the command line
        - if an IP address was not specified on the command line obtain the IP
          address from the station config dict
        - if the station config dict does not specify an IP address, or if it
          is set to 'auto', return None to force device discovery
        """

        # obtain an IP address from the command line options
        ip_address = self.namespace.ip_address if self.namespace.ip_address else None
        # if we didn't get an IP address check the station config dict
        if ip_address is None:
            # obtain the IP address from the station config dict
            ip_address = self.stn_dict.get('ip_address')
            # if the station config dict specifies some variation of 'auto'
            # then we need to return None to force device discovery
            if ip_address is not None:
                # do we have a variation of 'auto'
                if ip_address.lower() == 'auto':
                    # we need to autodetect IP address so set to None
                    ip_address = None
                    if weewx.debug >= 1:
                        print()
                        print("IP address to be obtained by discovery")
                else:
                    if weewx.debug >= 1:
                        print()
                        print("IP address obtained from station config")
            else:
                if weewx.debug >= 1:
                    print()
                    print("IP address to be obtained by discovery")
        else:
            if weewx.debug >= 1:
                print()
                print("IP address obtained from command line options")
        return ip_address

    def port_from_config_opts(self):
        """Obtain the port from station config or command line options.

        Determine the port to use given a station config dict and command
        line options. The port is chosen as follows:
        - if specified use the port from the command line
        - if a port was not specified on the command line obtain the port from
          the station config dict
        - if the station config dict does not specify a port use the default
          45000
        """

        # obtain a port number from the command line options
        port = self.namespace.port if self.namespace.port else None
        # if we didn't get a port number check the station config dict
        if port is None:
            # obtain the port number from the station config dict
            port = self.stn_dict.get('port')
            # if a port number was specified it needs to be an integer not a
            # string so try to do the conversion
            try:
                port = int(port)
            except (TypeError, ValueError):
                # If a TypeError then most likely port somehow ended up being
                # None. If a ValueError then we couldn't convert the port
                # number to an integer, maybe it was because it was 'auto'
                # (or some variation) or perhaps it was invalid. Regardless of
                # the error we need to set port to None to force discovery.
                port = default_port
                if weewx.debug >= 1:
                    print("Port number set to default port number")
            else:
                if weewx.debug >= 1:
                    print("Port number obtained from station config")
        else:
            if weewx.debug >= 1:
                print("Port number obtained from command line options")
        return port

    def show_battery_from_config_opts(self):
        """Determine whether to filter nonsense battery state data.

        Determine whether to filter nonsense battery state data given a station
        config dict and command line options. The decision to filter is made as
        follows:
        - if specified use the show_battery option from the command line
        - if show_battery was not specified on the command line obtain the
          show_battery option from the station config dict
        - if the station config dict does not specify show_battery use the
          default value False
        """

        # obtain the show_battery value from the command line options if it
        # exists
        show_battery = self.namespace.show_battery if self.namespace.show_battery else None
        # if we didn't get a show_battery value check the station config dict
        if show_battery is None:
            # obtain the show_battery value from the station config dict, try
            # to convert it to a Boolean, if it fails be prepared to catch the
            # ValueError from tobool() and use the default
            try:
                show_battery = weeutil.weeutil.tobool(self.stn_dict.get('show_battery'))
            except ValueError:
                # we could not get show_battery from the stn_dict so use the default
                show_battery = default_show_battery
                if weewx.debug >= 1:
                    print(f"Battery state filtering is '{show_battery}' (using the default)")
            else:
                if weewx.debug >= 1:
                    print("Port number obtained from station config")
                    print(f"Battery state filtering is '{show_battery}' (obtained from station config)")
        else:
            if weewx.debug >= 1:
                print(f"Battery state filtering is '{show_battery}' (obtained from command line options)")
        return show_battery

    def process_options(self):
        """Call the appropriate method based on the optparse options."""

        # run the driver
        if hasattr(self.namespace, 'test_driver') and self.namespace.test_driver:
            self.test_driver()
        # run the service with simulator
        elif hasattr(self.namespace, 'test_service') and self.namespace.test_service:
            self.test_service()
        elif hasattr(self.namespace, 'sys_params') and self.namespace.sys_params:
            self.system_params()
        elif hasattr(self.namespace, 'get_rain') and self.namespace.get_rain:
            self.get_rain_data()
        elif hasattr(self.namespace, 'get_all_rain') and self.namespace.get_all_rain:
            self.get_all_rain_data()
        elif hasattr(self.namespace, 'get_mulch_offset') and self.namespace.get_mulch_offset:
            self.get_mulch_offset()
        elif hasattr(self.namespace, 'get_temp_calibration') and self.namespace.get_temp_calibration:
            self.get_mulch_t_offset()
        elif hasattr(self.namespace, 'get_pm25_offset') and self.namespace.get_pm25_offset:
            self.get_pm25_offset()
        elif hasattr(self.namespace, 'get_co2_offset') and self.namespace.get_co2_offset:
            self.get_co2_offset()
        elif hasattr(self.namespace, 'get_calibration') and self.namespace.get_calibration:
            self.get_calibration()
        elif hasattr(self.namespace, 'get_soil_calibration') and self.namespace.get_soil_calibration:
            self.get_soil_calibration()
        elif hasattr(self.namespace, 'get_services') and self.namespace.get_services:
            self.get_services()
        elif hasattr(self.namespace, 'mac') and self.namespace.mac:
            # TODO. Rename to remove 'station' ?
            self.station_mac()
        elif hasattr(self.namespace, 'firmware') and self.namespace.firmware:
            self.firmware()
        elif hasattr(self.namespace, 'sensors') and self.namespace.sensors:
            self.sensors()
        elif hasattr(self.namespace, 'live') and self.namespace.live:
            self.live_data()
        elif hasattr(self.namespace, 'discover') and self.namespace.discover:
            self.discover()
        elif hasattr(self.namespace, 'map') and self.namespace.map:
            self.field_map()
        elif hasattr(self.namespace, 'driver_map') and self.namespace.driver_map:
            self.driver_field_map()
        elif hasattr(self.namespace, 'sys_service_mapparams') and self.namespace.service_map:
            self.service_field_map()
        else:
            print()
            print("No option selected, nothing done")
            print()
            self.arg_parser.print_help()
            return

    def system_params(self):
        """Display system parameters.

        Obtain and display the gateway device system parameters. Device IP
        address and port are derived (in order) as follows:
        1. command line --ip-address and --port parameters
        2. [GW1000] stanza in the specified config file
        3. by discovery
        """

        # dict for decoding system parameters frequency byte, at present all we
        # know is 0 = 433MHz
        freq_decode = {
            0: '433MHz',
            1: '868Mhz',
            2: '915MHz',
            3: '920MHz'
        }
        temperature_comp_decode = {
            0: 'off',
            1: 'on'
        }
        # wrap in a try..except in case there is an error
        try:
            # we want a GatewayDevice object but to get such an object we first
            # need a GatewayCollector object
            collector = GatewayCollector(ip_address=self.ip_address,
                                         port=self.port)
            # the GatewayDevice object is the collectors device property
            device = collector.device
            # identify the device being used
            print()
            print(f'Interrogating {bcolors.BOLD}{device.model}{bcolors.ENDC} '
                  f'at {bcolors.BOLD}{device.ip_address.decode()}:{int(device.port):d}{bcolors.ENDC}')
            # get the device system_params property
            sys_params_dict = device.system_params
            # we need the radiation compensation setting which according to the
            # v1.6.9 API documentation resides in field 7B, but bizarrely is
            # only available via the CMD_READ_RAIN API command. CMD_READ_RAIN
            # is a relatively new command so wrap in a try..except just in
            # case.
            try:
                _rain_data = device.rain
            except GWIOError:
                temperature_comp = None
            else:
                temperature_comp = _rain_data.get('temperature_comp')
        except GWIOError as e:
            print()
            print(f"Unable to connect to device at {self.ip_address}: {e}")
        except socket.timeout:
            print()
            print(f"Timeout. Device at {self.ip_address} did not respond.")
        else:
            # create a meaningful string for frequency representation
            freq_str = freq_decode.get(sys_params_dict['frequency'], 'Unknown')
            # if sensor_type is 0 there is a WH24 connected, if it's a 1 there
            # is a WH65
            _is_wh24 = sys_params_dict['sensor_type'] == 0
            # string to use in sensor type message
            _sensor_type_str = 'WH24' if _is_wh24 else 'WH65'
            # print the system parameters
            print()
            print(f'{"sensor type":>26}: {sys_params_dict["sensor_type"]} ({_sensor_type_str})')
            print(f'{"frequency":>26}: {sys_params_dict["frequency"]} ({freq_str})')
            if temperature_comp is not None:
                print(f'{"Temperature Compensation":>26}: {temperature_comp} '
                      f'({temperature_comp_decode.get(temperature_comp, "unknown")})')
            else:
                print(f'{"Temperature Compensation":>26}: unavailable')

            # The gateway API returns what is labelled "UTC" but is in fact the
            # current epoch timestamp adjusted by the station timezone offset.
            # So when the timestamp is converted to a human-readable GMT
            # date-time string it in fact shows the local date-time. We can
            # work around this by formatting this offset UTC time stamp as a
            # UTC date-time but then calling it local time. ideally we would
            # re-adjust to remove the timezone offset to get the real
            # (unadjusted) epoch timestamp but since the timezone index is
            # stored as an arbitrary number rather than an offset in seconds
            # this is not possible. We can only do what we can.
            date_time_str = time.strftime("%-d %B %Y %H:%M:%S",
                                          time.gmtime(sys_params_dict['utc']))
            print(f'{"date-time":>26}: {date_time_str}')
            print(f'{"timezone index":>26}: {sys_params_dict["timezone_index"]}')
            print(f'{"DST status":>26}: {sys_params_dict["dst_status"]}')

    def get_rain_data(self):
        """Display the device rain data.

        Obtain and display the device rain data. The device IP address and port
        are derived (in order) as follows:
        1. command line --ip-address and --port parameters
        2. [GW1000] stanza in the specified config file
        3. by discovery
        """

        # wrap in a try..except in case there is an error
        try:
            # we want a GatewayDevice object but to get such an object we first
            # need a GatewayCollector object
            collector = GatewayCollector(ip_address=self.ip_address,
                                         port=self.port)
            # the GatewayDevice object is the collectors device property
            device = collector.device
            # identify the device being used
            print()
            print(f'Interrogating {bcolors.BOLD}{device.model}{bcolors.ENDC} '
                  f'at {bcolors.BOLD}{device.ip_address.decode()}:{int(device.port):d}{bcolors.ENDC}')
            # get the device objects raindata property
            rain_data = device.raindata
        except GWIOError as e:
            print()
            print(f'Unable to connect to device at {self.ip_address}: {e}')
        except socket.timeout:
            print()
            print(f'Timeout. Device at {self.ip_address} did not respond.')
        else:
            print()
            print(f'{"Rain rate":>10}: {rain_data["t_rainrate"]:.1f} mm/{rain_data["t_rainrate"] / 25.4:.1f} in')
            print(f'{"Day rain":>10}: {rain_data["t_rainday"]:.1f} mm/{rain_data["t_rainday"] / 25.4:.1f} in')
            print(f'{"Week rain":>10}: {rain_data["t_rainweek"]:.1f} mm/{rain_data["t_rainweek"] / 25.4:.1f} in')
            print(f'{"Month rain":>10}: {rain_data["t_rainmonth"]:.1f} mm/{rain_data["t_rainmonth"] / 25.4:.1f} in')
            print(f'{"Year rain":>10}: {rain_data["t_rainyear"]:.1f} mm/{rain_data["t_rainyear"] / 25.4:.1f} in')

    def get_all_rain_data(self):
        """Display the device rain data including piezo data.

        Obtain and display the device rain data including piezo data. The
        CMD_READ_RAIN API command is used to obtain the device data, this
        command returns rain data from the device for both traditional and
        piezo rain gauges.

        The device address and port are derived (in order) as follows:
        1. command line --ip-address and --port parameters
        2. [GW1000] stanza in the specified config file
        3. by discovery

        Note. Early testing showed the CMD_READ_RAIN command returned data for
        the piezo gauge only. This may be due to the system under test (it only
        had a piezo rain gauge) or it may be an issue with the v2.1.3 device
        firmware.
        """

        traditional = ['t_rainrate', 't_rainevent', 't_rainday',
                       't_rainweek', 't_rainmonth', 't_rainyear']
        piezo = ['p_rainrate', 'p_event', 'p_day', 'p_week', 'p_month', 'p_year',
                 'gain1', 'gain2', 'gain3', 'gain4', 'gain5']
        reset = ['day_reset', 'week_reset', 'annual_reset']
        source_lookup = {0: 'No selection',
                         1: 'Traditional rain gauge',
                         2: 'Piezoelectric rain gauge'
                         }
        # wrap in a try..except in case there is an error
        try:
            # we want a GatewayDevice object but to get such an object we first
            # need a GatewayCollector object
            collector = GatewayCollector(ip_address=self.ip_address,
                                         port=self.port)
            # the GatewayDevice object is the collectors device property
            device = collector.device
            # identify the device being used
            print()
            print(f'Interrogating {bcolors.BOLD}{device.model}{bcolors.ENDC} '
                  f'at {bcolors.BOLD}{device.ip_address.decode()}:{int(device.port):d}{bcolors.ENDC}')
            # get the rain data from the device object. First try to get
            # all_rain_data but be prepared to catch the exception if our
            # device does not support CMD_READ_RAIN. In that case fall back to
            # the rain_data property instead.
            try:
                rain_data = device.rain
            except UnknownApiCommand:
                # use the rain_data property
                rain_data = device.raindata
        except GWIOError as e:
            print()
            print(f'Unable to connect to device at {self.ip_address}: {e}')
        except socket.timeout:
            print()
            print(f'Timeout. Device at {self.ip_address} did not respond.')
        else:
            print()
            if 'rain_priority' in rain_data:
                print(f'{"Rainfall data priority":>26}: '
                      f'{source_lookup.get(rain_data["rain_priority"], "unknown selection")}')
                print()
            if any(field in rain_data for field in traditional):
                print(f'{"Traditional rain data":>26}:')
                _data = rain_data.get('t_rainrate')
                _data_str = f'{_data:.1f}mm/hr ({_data / 25.4:.1f}in/hr)' if _data is not None else "---mm/hr (---in/hr)"
                print(f'{"Rain rate":>30}: {_data_str})')
                _data = rain_data.get('t_rainevent')
                _data_str = f'{_data:.1f}mm/hr ({_data / 25.4:.1f}in/hr)' if _data is not None else "---mm/hr (---in/hr)"
                print(f'{"Event rain":>30}: {_data_str})')
                _data = rain_data.get('t_rainday')
                _data_str = f'{_data:.1f}mm/hr ({_data / 25.4:.1f}in/hr)' if _data is not None else "---mm/hr (---in/hr)"
                print(f'{"Daily rain":>30}: {_data_str})')
                _data = rain_data.get('t_rainweek')
                _data_str = f'{_data:.1f}mm/hr ({_data / 25.4:.1f}in/hr)' if _data is not None else "---mm/hr (---in/hr)"
                print(f'{"Weekly rain":>30}: {_data_str})')
                _data = rain_data.get('t_rainmonth')
                _data_str = f'{_data:.1f}mm/hr ({_data / 25.4:.1f}in/hr)' if _data is not None else "---mm/hr (---in/hr)"
                print(f'{"Monthly rain":>30}: {_data_str})')
                _data = rain_data.get('t_rainyear')
                _data_str = f'{_data:.1f}mm/hr ({_data / 25.4:.1f}in/hr)' if _data is not None else "---mm/hr (---in/hr)"
                print(f'{"Yearly rain":>30}: {_data_str})')
                _data = rain_data.get('t_raingain')
                _data_str = "%.2f" % _data / 100.0 if _data is not None else "---"
                print("%30s: %s" % ('Rain gain', _data_str))
            else:
                print(f'{"No traditional rain data available":>38}')
            print()
            if any(field in rain_data for field in piezo):
                print(f'{"Piezo rain data":>26}:')
                _data = rain_data.get('p_rainrate')
                _data_str = f'{_data:.1f}mm/hr ({_data / 25.4:.1f}in/hr)' if _data is not None else "---mm/hr (---in/hr)"
                print(f'{"Rain rate":>30}: {_data_str})')
                _data = rain_data.get('p_rainevent')
                _data_str = f'{_data:.1f}mm/hr ({_data / 25.4:.1f}in/hr)' if _data is not None else "---mm/hr (---in/hr)"
                print(f'{"Event rain":>30}: {_data_str})')
                _data = rain_data.get('p_rainday')
                _data_str = f'{_data:.1f}mm/hr ({_data / 25.4:.1f}in/hr)' if _data is not None else "---mm/hr (---in/hr)"
                print(f'{"Daily rain":>30}: {_data_str})')
                _data = rain_data.get('p_rainweek')
                _data_str = f'{_data:.1f}mm/hr ({_data / 25.4:.1f}in/hr)' if _data is not None else "---mm/hr (---in/hr)"
                print(f'{"Weekly rain":>30}: {_data_str})')
                _data = rain_data.get('p_rainmonth')
                _data_str = f'{_data:.1f}mm/hr ({_data / 25.4:.1f}in/hr)' if _data is not None else "---mm/hr (---in/hr)"
                print(f'{"Monthly rain":>30}: {_data_str})')
                _data = rain_data.get('p_rainyear')
                _data_str = f'{_data:.1f}mm/hr ({_data / 25.4:.1f}in/hr)' if _data is not None else "---mm/hr (---in/hr)"
                print(f'{"Yearly rain":>30}: {_data_str})')
                _data = rain_data.get('gain1')
                _data_str = f'{_data:.2f} (< 4mm/h)' if _data is not None else '-- (< 4mm/h)'
                print(f'{"Rain1 gain":>30}: {_data_str})')
                _data = rain_data.get('gain2')
                _data_str = f'{_data:.2f} (< 4mm/h)' if _data is not None else '-- (< 10mm/h)'
                print(f'{"Rain1 gain":>30}: {_data_str})')
                _data = rain_data.get('gain3')
                _data_str = f'{_data:.2f} (< 4mm/h)' if _data is not None else '-- (< 30mm/h)'
                print(f'{"Rain1 gain":>30}: {_data_str})')
                _data = rain_data.get('gain4')
                _data_str = f'{_data:.2f} (< 4mm/h)' if _data is not None else '-- (< 60mm/h)'
                print(f'{"Rain1 gain":>30}: {_data_str})')
                _data = rain_data.get('gain5')
                _data_str = f'{_data:.2f} (< 4mm/h)' if _data is not None else '-- (> 60mm/h)'
                print(f'{"Rain1 gain":>30}: {_data_str})')
            else:
                print(f'{"No piezo rain data available":>32}')
            print()
            if any(field in rain_data for field in reset):
                print(f'{"Rainfall reset time data:":>26}:')
                _data = rain_data.get('day_reset')
                _data_str = f'{_data:02d}:00' if _data is not None else '-----'
                print(f'{"Daily rainfall reset time":>30}: {_data_str}')
                _data = rain_data.get('week_reset')
                _data_str = f'{calendar.day_name[(_data + 6) % 7]}' if _data is not None else '-----'
                print(f'{"Weekly rainfall reset time":>30}: {_data_str}')
                _data = rain_data.get('annual_reset')
                _data_str = f'{calendar.month_name[_data + 1]}' if _data is not None else '-----'
                print(f'{"Annual rainfall reset time":>30}: {_data_str}')
            else:
                print(f'{"No rainfall reset time data available":>41}')

    def get_mulch_offset(self):
        """Display device multichannel temperature and humidity offset data.

        Obtain and display the multichannel temperature and humidity offset
        data from the selected device. The device IP address and port are
        derived (in order) as follows:
        1. command line --ip-address and --port parameters
        2. [GW1000] stanza in the specified config file
        3. by discovery
        """

        # wrap in a try..except in case there is an error
        try:
            # we want a GatewayDevice object but to get such an object we first
            # need a GatewayCollector object
            collector = GatewayCollector(ip_address=self.ip_address,
                                         port=self.port)
            # the GatewayDevice object is the collectors device property
            device = collector.device
            # identify the device being used
            print()
            print(f'Interrogating {bcolors.BOLD}{device.model}{bcolors.ENDC} '
                  f'at {bcolors.BOLD}{device.ip_address.decode()}:{int(device.port):d}{bcolors.ENDC}')
            # get the mulch offset data from the API
            mulch_offset_data = device.api.get_mulch_offset()
        except GWIOError as e:
            print()
            print(f'Unable to connect to device at {self.ip_address}: {e}')
        except socket.timeout:
            print()
            print(f'Timeout. Device at {self.ip_address} did not respond.')
        else:
            # did we get any mulch offset data
            if mulch_offset_data is not None:
                # now format and display the data
                print()
                print("Multi-channel Temperature and Humidity Calibration")
                # do we have any results to display?
                if len(mulch_offset_data) > 0:
                    # iterate over each channel for which we have data
                    for channel in mulch_offset_data:
                        # Print the channel and offset data. The API returns
                        # channels starting at 0, but the WS View app displays
                        # channels starting at 1, so add 1 to our channel number
                        channel_str = f'{"Channel":>11} {channel + 1:d}'
                        temp_offset_str = f'{mulch_offset_data[channel]["temp"]:2.1f}'
                        hum_offset_str = f'{mulch_offset_data[channel]["hum"]:d}'
                        print(f'{channel_str:>13}: Temperature offset: {temp_offset_str:5} '
                              f'Humidity offset: {hum_offset_str:5}')
                else:
                    # we have no results, so display a suitable message
                    print(f'{"No Multi-channel temperature and humidity sensors found":>59}')
            else:
                print()
                print(f'Device at {self.ip_address} did not respond.')

    def get_mulch_t_offset(self):
        """Display device multichannel temperature (WN34) offset data.

        Obtain and display the multichannel temperature (WN34) offset data from
        the selected device. The device IP address and port are derived (in
        order) as follows:
        1. command line --ip-address and --port parameters
        2. [GW1000] stanza in the specified config file
        3. by discovery
        """

        # wrap in a try..except in case there is an error
        try:
            # we want a GatewayDevice object but to get such an object we first
            # need a GatewayCollector object
            collector = GatewayCollector(ip_address=self.ip_address,
                                         port=self.port)
            # the GatewayDevice object is the collectors device property
            device = collector.device
            # identify the device being used
            print()
            print(f'Interrogating {bcolors.BOLD}{device.model}{bcolors.ENDC} '
                  f'at {bcolors.BOLD}{device.ip_address.decode()}:{int(device.port):d}{bcolors.ENDC}')
            # get the mulch temp offset data via the API
            mulch_t_offset_data = device.mulch_t_offset
        except GWIOError as e:
            print()
            print(f'Unable to connect to device at {self.ip_address}: {e}')
        except socket.timeout:
            print()
            print(f'Timeout. Device at {self.ip_address} did not respond.')
        else:
            # did we get any mulch temp offset data
            if mulch_t_offset_data is not None:
                print()
                print("Multi-channel Temperature Calibration")
                # do we have any results to display?
                if len(mulch_t_offset_data) > 0:
                    # we have results, now format and display the data
                    # iterate over each channel for which we have data
                    for channel in mulch_t_offset_data:
                        # Print the channel and offset data. The API returns
                        # channels starting at 0x63, but the WSView Plus app
                        # displays channels starting at 1, so subtract 0x62
                        # (or 98) from our channel number
                        channel_str = f'{"Channel":>11} {channel - 0x62:d}'
                        temp_offset_str = f'{mulch_t_offset_data[channel]:2.1f}'
                        print(f'{channel_str:>13}: Temperature offset: {temp_offset_str:5}')

                else:
                    # we have no results, so display a suitable message
                    print(f'{"No Multi-channel temperature sensors found":>46}')
            else:
                print()
                print(f'Device at {self.ip_address} did not respond.')

    def get_pm25_offset(self):
        """Display the device PM2.5 offset data.

        Obtain and display the PM2.5 offset data from the selected device.The
        device IP address and port are derived (in order) as follows:
        1. command line --ip-address and --port parameters
        2. [GW1000] stanza in the specified config file
        3. by discovery
        """

        # wrap in a try..except in case there is an error
        try:
            # we want a GatewayDevice object but to get such an object we first
            # need a GatewayCollector object
            collector = GatewayCollector(ip_address=self.ip_address,
                                         port=self.port)
            # the GatewayDevice object is the collectors device property
            device = collector.device
            # identify the device being used
            print()
            print(f'Interrogating {bcolors.BOLD}{device.model}{bcolors.ENDC} '
                  f'at {bcolors.BOLD}{device.ip_address.decode()}:{int(device.port):d}{bcolors.ENDC}')
            # get the PM2.5 offset data from the API
            pm25_offset_data = device.pm25_offset
        except GWIOError as e:
            print()
            print(f'Unable to connect to device at {self.ip_address}: {e}')
        except socket.timeout:
            print()
            print(f'Timeout. Device at {self.ip_address} did not respond.')
        else:
            # did we get any PM2.5 offset data
            if pm25_offset_data is not None:
                # do we have any results to display?
                if len(pm25_offset_data) > 0:
                    # now format and display the data
                    print()
                    print("PM2.5 Calibration")
                    # iterate over each channel for which we have data
                    for channel in pm25_offset_data:
                        # print the channel and offset data
                        channel_str = f'{"Channel":>11} {channel:d}'
                        offset_str = f'{pm25_offset_data[channel]:2.1f}'
                        print(f'{channel_str:>13}: PM2.5 offset: {offset_str:5}')
                else:
                    # we have no results, so display a suitable message
                    print(f'{"No PM2.5 sensors found":>26}')
            else:
                print()
                print(f'Device at {self.ip_address} did not respond.')

    def get_co2_offset(self):
        """Display the device WH45 CO2, PM10 and PM2.5 offset data.

        Obtain and display the WH45 CO2, PM10 and PM2.5 offset data from the
        selected device. The device IP address and port are derived (in order)
        as follows:
        1. command line --ip-address and --port parameters
        2. [GW1000] stanza in the specified config file
        3. by discovery
        """

        # wrap in a try..except in case there is an error
        try:
            # we want a GatewayDevice object but to get such an object we first
            # need a GatewayCollector object
            collector = GatewayCollector(ip_address=self.ip_address,
                                         port=self.port)
            # the GatewayDevice object is the collectors device property
            device = collector.device
            # identify the device being used
            print()
            print(f'Interrogating {bcolors.BOLD}{device.model}{bcolors.ENDC} '
                  f'at {bcolors.BOLD}{device.ip_address.decode()}:{int(device.port):d}{bcolors.ENDC}')
            # get the offset data from the API
            co2_offset_data = device.api.get_co2_offset()
        except GWIOError as e:
            print()
            print(f'Unable to connect to device at {self.ip_address}: {e}')
        except socket.timeout:
            print()
            print(f'Timeout. Device at {self.ip_address} did not respond.')
        else:
            # did we get any offset data
            if co2_offset_data is not None:
                # now format and display the data
                print()
                print("CO2 Calibration")
                print(f'{"CO2 offset":>16}: {co2_offset_data["co2"]:2.1f}')
                print(f'{"PM10 offset":>16}: {co2_offset_data["pm10"]:2.1f}')
                print(f'{"PM2.5 offset":>16}: {co2_offset_data["pm25"]:2.1f}')
            else:
                print()
                print(f'Device at {self.ip_address} did not respond.')

    def get_calibration(self):
        """Display the device calibration data.

        Obtain and display the calibration data from the selected device. The
        device IP address and port are derived (in order) as follows:
        1. command line --ip-address and --port parameters
        2. [GW1000] stanza in the specified config file
        3. by discovery
        """

        # wrap in a try..except in case there is an error
        try:
            # we want a GatewayDevice object but to get such an object we first
            # need a GatewayCollector object
            collector = GatewayCollector(ip_address=self.ip_address,
                                         port=self.port)
            # the GatewayDevice object is the collectors device property
            device = collector.device
            # identify the device being used
            print()
            print(f'Interrogating {bcolors.BOLD}{device.model}{bcolors.ENDC} '
                  f'at {bcolors.BOLD}{device.ip_address.decode()}:{int(device.port):d}{bcolors.ENDC}')
            # get the calibration data from the collector object's calibration
            # property
            calibration_data = device.calibration
        except GWIOError as e:
            print()
            print(f'Unable to connect to device at {self.ip_address}: {e}')
        except socket.timeout:
            print()
            print(f'Timeout. Device at {self.ip_address} did not respond.')
        else:
            # did we get any calibration data
            if calibration_data is not None:
                # now format and display the data
                print()
                print("Calibration")
                print(f'{"Irradiance gain":>26}: {calibration_data["solar"]:5.2f}')
                print(f'{"UV gain":>26}: {calibration_data["uv"]:4.1f}')
                print(f'{"Wind gain":>26}: {calibration_data["wind"]:4.1f}')
                print(f'{"Inside temperature offset":>26}: {calibration_data["intemp"]:4.1f} \xb0C')
                print(f'{"Inside humidity offset":>26}: {calibration_data["inhum"]:4.1f} %')
                print(f'{"Outside temperature offset":>26}: {calibration_data["outtemp"]:4.1f} \xb0C')
                print(f'{"Outside humidity offset":>26}: {calibration_data["outhum"]:4.1f} %')
                print(f'{"Absolute pressure offset":>26}: {calibration_data["abs"]:4.1f} hPa')
                print(f'{"Relative pressure offset":>26}: {calibration_data["rel"]:4.1f} hPa')
                print(f'{"Wind direction offset":>26}: {calibration_data["dir"]:4.1f} \xb0')
            else:
                print()
                print(f'Device at {self.ip_address} did not respond.')

    def get_soil_calibration(self):
        """Display the device soil moisture sensor calibration data.

        Obtain and display the soil moisture sensor calibration data from the
        selected device. The device IP address and port are derived (in order)
        as follows:
        1. command line --ip-address and --port parameters
        2. [GW1000] stanza in the specified config file
        3. by discovery
        """

        # wrap in a try..except in case there is an error
        try:
            # we want a GatewayDevice object but to get such an object we first
            # need a GatewayCollector object
            collector = GatewayCollector(ip_address=self.ip_address,
                                         port=self.port)
            # the GatewayDevice object is the collectors device property
            device = collector.device
            # identify the device being used
            print()
            print(f'Interrogating {bcolors.BOLD}{device.model}{bcolors.ENDC} '
                  f'at {bcolors.BOLD}{device.ip_address.decode()}:{int(device.port):d}{bcolors.ENDC}')
            # get the device soil_calibration property
            calibration_data = device.soil_calibration
        except GWIOError as e:
            print()
            print(f'Unable to connect to device at {self.ip_address}: {e}')
        except socket.timeout:
            print()
            print(f'Timeout. Device at {self.ip_address} did not respond.')
        else:
            # did we get any calibration data
            if calibration_data is not None:
                # now format and display the data
                # first get a list of channels for which we have data, since
                # this is the keys to a dict we need to sort them
                channels = sorted(calibration_data.keys())
                print()
                print("Soil Calibration")
                # iterate over each channel printing the channel data
                for channel in channels:
                    channel_dict = calibration_data[channel]
                    # the API returns channels starting at 0, but the
                    # WSView/WSView Plus apps display channels starting at 1,
                    # so add 1 to our channel number
                    print("    Channel %d (%d%%)" % (channel + 1, channel_dict['humidity']))
                    print("%16s: %d" % ("Now AD", channel_dict['ad']))
                    print("%16s: %d" % ("0% AD", channel_dict['adj_min']))
                    print("%16s: %d" % ("100% AD", channel_dict['adj_max']))
            else:
                print()
                print(f'Device at {self.ip_address} did not respond.')

    def get_services(self):
        """Display the device Weather Services settings.

        Obtain and display the settings for the various weather services
        supported by the device. the device IP address and port are
        derived (in order) as follows:
        1. command line --ip-address and --port parameters
        2. [GW1000] stanza in the specified config file
        3. by discovery
        """

        # each weather service uses different parameters so define individual
        # functions to print each services settings

        def print_ecowitt_net(data_dict=None):
            """Print Ecowitt.net settings."""

            # do we have any settings?
            if data_dict is not None:
                # upload interval, 0 means disabled
                if data_dict['interval'] == 0:
                    print("%22s: %s" % ("Upload Interval",
                                        "Upload to Ecowitt.net is disabled"))
                elif data_dict['interval'] > 1:
                    print("%22s: %d minutes" % ("Upload Interval",
                                                data_dict['interval']))
                else:
                    print("%22s: %d minute" % ("Upload Interval",
                                               data_dict['interval']))
                # device MAC
                print("%22s: %s" % ("MAC", data_dict['mac']))

        def print_wunderground(data_dict=None):
            """Print Weather Underground settings."""

            # do we have any settings?
            if data_dict is not None:
                # Station ID
                wu_id = data_dict['id'] if self.namespace.unmask else obfuscate(data_dict['id'])
                print("%22s: %s" % ("Station ID", wu_id))
                # Station key
                key = data_dict['password'] if self.namespace.unmask else obfuscate(data_dict['password'])
                print("%22s: %s" % ("Station Key", key))

        def print_weathercloud(data_dict=None):
            """Print Weathercloud settings."""

            # do we have any settings?
            if data_dict is not None:
                # Weathercloud ID
                wc_id = data_dict['id'] if self.namespace.unmask else obfuscate(data_dict['id'])
                print("%22s: %s" % ("Weathercloud ID", wc_id))
                # Weathercloud key
                key = data_dict['key'] if self.namespace.unmask else obfuscate(data_dict['key'])
                print("%22s: %s" % ("Weathercloud Key", key))

        def print_wow(data_dict=None):
            """Print Weather Observations Website settings."""

            # do we have any settings?
            if data_dict is not None:
                # Station ID
                wow_id = data_dict['id'] if self.namespace.unmask else obfuscate(data_dict['id'])
                print("%22s: %s" % ("Station ID", wow_id))
                # Station key
                key = data_dict['password'] if self.namespace.unmask else obfuscate(data_dict['password'])
                print("%22s: %s" % ("Station Key", key))

        def print_custom(data_dict=None):
            """Print Custom server settings."""

            # do we have any settings?
            if data_dict is not None:
                # Is upload enabled, API specifies 1=enabled and 0=disabled, if
                # we have anything else use 'Unknown'
                if data_dict['active'] == 1:
                    print("%22s: %s" % ("Upload", "Enabled"))
                elif data_dict['active'] == 0:
                    print("%22s: %s" % ("Upload", "Disabled"))
                else:
                    print("%22s: %s" % ("Upload", "Unknown"))
                # upload protocol, API specifies 1=wundeground and 0=ecowitt,
                # if we have anything else use 'Unknown'
                if data_dict['type'] == 0:
                    print("%22s: %s" % ("Upload Protocol", "Ecowitt"))
                elif data_dict['type'] == 1:
                    print("%22s: %s" % ("Upload Protocol", "Wunderground"))
                else:
                    print("%22s: %s" % ("Upload Protocol", "Unknown"))
                # remote server IP address
                print("%22s: %s" % ("Server IP/Hostname", data_dict['server']))
                # remote server path, if using wunderground protocol we have
                # Station ID and Station key as well
                if data_dict['type'] == 0:
                    print("%22s: %s" % ("Path", data_dict['ecowitt_path']))
                elif data_dict['type'] == 1:
                    print("%22s: %s" % ("Path", data_dict['wu_path']))
                    custom_id = data_dict['id'] if self.namespace.unmask else obfuscate(data_dict['id'])
                    print("%22s: %s" % ("Station ID", custom_id))
                    key = data_dict['password'] if self.namespace.unmask else obfuscate(data_dict['password'])
                    print("%22s: %s" % ("Station Key", key))
                # port
                print("%22s: %d" % ("Port", data_dict['port']))
                # upload interval in seconds
                print("%22s: %d seconds" % ("Upload Interval", data_dict['interval']))

        # look table of functions to use to print weather service settings
        print_fns = {'ecowitt_net_params': print_ecowitt_net,
                     'wunderground_params': print_wunderground,
                     'weathercloud_params': print_weathercloud,
                     'wow_params': print_wow,
                     'custom_params': print_custom}

        # wrap in a try..except in case there is an error
        try:
            # we want a GatewayDevice object but to get such an object we first
            # need a GatewayCollector object
            collector = GatewayCollector(ip_address=self.ip_address,
                                         port=self.port)
            # the GatewayDevice object is the collectors device property
            device = collector.device
            # identify the device being used
            print()
            print(f'Interrogating {bcolors.BOLD}{device.model}{bcolors.ENDC} '
                  f'at {bcolors.BOLD}{device.ip_address.decode()}:{int(device.port):d}{bcolors.ENDC}')
            # get the settings for each service know to the device, store them
            # in a dict keyed by the service name
            services_data = dict()
            for service in device.services:
                services_data[service['name']] = getattr(device, service['name'])
        except GWIOError as e:
            print()
            print(f'Unable to connect to device at {self.ip_address}: {e}')
        except socket.timeout:
            print()
            print(f'Timeout. Device at {self.ip_address} did not respond.')
        else:
            # did we get any service data
            if len(services_data) > 0:
                # now format and display the data
                print()
                print("Weather Services")
                # iterate over the weather services we know about and call the
                # relevant function to print the services settings
                for service in device.services:
                    print()
                    print("  %s" % (service['long_name'],))
                    print_fns[service['name']](services_data[service['name']])
            else:
                print()
                print("Device at %s did not respond." % (self.ip_address,))

    def station_mac(self):
        """Display the device hardware MAC address.

        Obtain and display the hardware MAC address of the selected device. The
        device IP address and port are derived (in order) as follows:
        1. command line --ip-address and --port parameters
        2. [GW1000] stanza in the specified config file
        3. by discovery
        """

        # wrap in a try..except in case there is an error
        try:
            # we want a GatewayDevice object but to get such an object we first
            # need a GatewayCollector object
            collector = GatewayCollector(ip_address=self.ip_address,
                                         port=self.port)
            # the GatewayDevice object is the collectors device property
            device = collector.device
            # identify the device being used
            print()
            print(f'Interrogating {bcolors.BOLD}{device.model}{bcolors.ENDC} '
                  f'at {bcolors.BOLD}{device.ip_address.decode()}:{int(device.port):d}{bcolors.ENDC}')
            print()
            # get the device MAC address
            print("    MAC address: %s" % device.mac_address)
        except GWIOError as e:
            print()
            print(f'Unable to connect to device at {self.ip_address}: {e}')
        except socket.timeout:
            print()
            print(f'Timeout. Device at {self.ip_address} did not respond.')

    def firmware(self):
        """Display device firmware details.

        Obtain and display the firmware version string from the selected
        gateway device. User is advised whether a firmware update is available
        or not.

        The device IP address and port are derived (in order) as follows:
        1. command line --ip-address and --port parameters
        2. [GW1000] stanza in the specified config file
        3. by discovery
        """

        # wrap in a try..except in case there is an error
        try:
            # we want a GatewayDevice object but to get such an object we first
            # need a GatewayCollector object
            collector = GatewayCollector(ip_address=self.ip_address,
                                         port=self.port)
            # the GatewayDevice object is the collectors device property
            device = collector.device
            # get the device model, we will use this multiple times
            model = device.model
            # identify the device being used
            print()
            print("Interrogating %s at %s:%d" % (model,
                                                 device.ip_address.decode(),
                                                 device.port))
            print()
            # get the firmware version via the API
            print("    installed %s firmware version is %s" % (model, device.firmware_version))
            ws90_fw = device.ws90_firmware_version
            if ws90_fw is not None:
                print("    installed WS90 firmware version is %s" % ws90_fw)
            print()
            fw_update_avail = device.firmware_update_avail
            if fw_update_avail:
                # we have an available firmware update
                # obtain the 'curr_msg' from the device HTTP API
                # 'get_device_info' command, this field usually contains the
                # firmware change details
                curr_msg = device.firmware_update_message
                # now print the firmware update details
                print("    a firmware update is available for this %s," % model)
                print("    update at http://%s or via the WSView Plus app" % (self.ip_address,))
                # if we have firmware update details print them
                if curr_msg is not None:
                    print()
                    # Ecowitt have not documented the HTTP API calls so we are
                    # not exactly sure what the 'curr_msg' field is used for,
                    # it might be for other things as well
                    print("    likely firmware update message:")
                    # multi-line messages seem to have \r\n at the end of each
                    # line, split the string so we can format it a little better
                    if '\r\n' in curr_msg:
                        for line in curr_msg.split('\r\n'):
                            # print each line
                            print("      %s" % line)
                    else:
                        # print as a single line
                        print("      %s" % curr_msg)
                else:
                    # we had no 'curr_msg' for one reason or another
                    print("    no firmware update message found")
            elif fw_update_avail is None:
                # we don't know if we have an available firmware update
                print("    could not determine if a firmware update is available for this %s" % model)
            else:
                # there must be no available firmware update
                print("    the firmware is up to date for this %s" % model)
        except GWIOError as e:
            print()
            print("Unable to connect to device at %s: %s" % (self.ip_address, e))
            print()
            self.device_connection_help()
        except socket.timeout:
            print()
            print("Timeout. Device at %s did not respond." % (self.ip_address,))
            print()
            self.device_connection_help()

    def sensors(self):
        """Display the device sensor ID information.

        Obtain and display the sensor ID information from the selected device.
        The device IP address and port are derived (in order) as follows:
        1. command line --ip-address and --port parameters
        2. [GW1000] stanza in the specified config file
        3. by discovery
        """

        # TODO. Need to think about the object structure here as well as who does what
        # wrap in a try..except in case there is an error
        try:
            # we want a GatewayDevice object but to get such an object we first
            # need a GatewayCollector object
            collector = GatewayCollector(ip_address=self.ip_address,
                                         port=self.port,
                                         show_battery=self.show_battery)
            # the GatewayDevice object is the collectors device property
            device = collector.device
            # identify the device being used
            print()
            print(f'Interrogating {bcolors.BOLD}{device.model}{bcolors.ENDC} '
                  f'at {bcolors.BOLD}{device.ip_address.decode()}:{int(device.port):d}{bcolors.ENDC}')
            # first update the collector's sensor ID data
            device.api.update_sensor_id_data()
        except GWIOError as e:
            print()
            print("Unable to connect to device at %s: %s" % (self.ip_address, e))
            print()
            self.device_connection_help()
        except socket.timeout:
            print()
            print("Timeout. Device at %s did not respond." % (self.ip_address,))
            print()
            self.device_connection_help()
        else:
            # now get the sensors property from the collector
            sensors = collector.device.api.sensors
            # the sensor ID data is in the sensors data property, did
            # we get any sensor ID data
            if sensors.data is not None and len(sensors.data) > 0:
                # now format and display the data
                print()
                print("%-10s %s" % ("Sensor", "Status"))
                # iterate over each sensor for which we have data
                for address, sensor_data in sensors.data.items():
                    # the sensor id indicates whether it is disabled, attempting to
                    # register a sensor or already registered
                    if sensor_data['id'] == 'fffffffe':
                        state = 'sensor is disabled'
                    elif sensor_data['id'] == 'ffffffff':
                        state = 'sensor is registering...'
                    else:
                        # the sensor is registered so we should have signal and battery
                        # data as well
                        battery_desc = sensors.batt_state_desc(address, sensor_data.get('battery'))
                        battery_desc_text = " (%s)" % battery_desc if battery_desc is not None else ""
                        battery_str = "%s%s" % (sensor_data.get('battery'), battery_desc_text)
                        state = "sensor ID: %s  signal: %s  battery: %s" % (sensor_data.get('id').lstrip('0'),
                                                                            sensor_data.get('signal'),
                                                                            battery_str)
                        # print the formatted data
                    print("%-10s %s" % (Sensors.sensor_ids[address].get('long_name'), state))
            elif len(sensors.data) == 0:
                print()
                print("Device at %s did not return any sensor data." % (self.ip_address,))
            else:
                print()
                print("Device at %s did not respond." % (self.ip_address,))

    def live_data(self):
        """Display the device live sensor data.

        Obtain and display live sensor data from the selected device. Data is
        presented as read from the device except for conversion to US customary
        or Metric units. Unit labels are included.

        The device IP address and port are derived (in order) as follows:
        1. command line --ip-address and --port parameters
        2. [GW1000] stanza in the specified config file
        3. by discovery
        """

        # wrap in a try..except in case there is an error
        try:
            # Get a GatewayCollector object, normally we would reach into a
            # GatewayDevice object for data but in this case the
            # GatewayCollector get_current_data() method can be used to
            # assemble all disparate pieces of data for us.
            collector = GatewayCollector(ip_address=self.ip_address,
                                         port=self.port,
                                         show_battery=self.show_battery)
            # identify the device being used
            print()
            print("Interrogating %s at %s:%d" % (collector.device.model,
                                                 collector.device.ip_address.decode(),
                                                 collector.device.port))
            # call the GatewayCollector objects get_current_data() method to
            # obtain the live sensor data
            live_sensor_data_dict = collector.get_current_data()
        except GWIOError as e:
            print()
            print("Unable to connect to device at %s: %s" % (self.ip_address, e))
            print()
            self.device_connection_help()
        except socket.timeout:
            print()
            print("Timeout. Device at %s did not respond." % (self.ip_address,))
            print()
            self.device_connection_help()
        else:
            # we have a data dict to work with, but we need to format the
            # values and may need to convert units

            # the live sensor data dict is a dict of sensor values and a
            # timestamp only, whilst all sensor values are in MetricWX units
            # there is no usUnits field present. We need usUnits to do our unit
            # conversion so add in the usUnits field.
            live_sensor_data_dict['usUnits'] = weewx.METRICWX
            # we will use the timestamp separately so pop it from the dict and
            # save for later
            datetime = live_sensor_data_dict.pop('datetime')
            # extend the WeeWX obs_group_dict with our gateway
            # obs_group_dict, because weewx.units.obs_group_dict.extend is a
            # ListOfDicts we need to use .prepend since the synthetic python2
            # ListOfDicts does not support .update and we want to use the
            # device entry should there already be an entry of the same name in
            # weewx.units.obs_group_dict (eg 'rain')
            weewx.units.obs_group_dict.prepend(DirectGateway.gw_direct_obs_group_dict)
            # the live data is in MetricWX units, get a suitable converter
            # based on our output units
            if self.namespace.units.lower() == 'us':
                _unit_system = weewx.US
            elif self.namespace.units.lower() == 'metricwx':
                _unit_system = weewx.METRICWX
            else:
                _unit_system = weewx.METRIC
            c = weewx.units.StdUnitConverters[_unit_system]
            # Now get a formatter, we could use the
            # weewx.units.default_unit_format_dict, but we need voltages
            # formatted to two decimal places. So take a copy of the default
            # unit format dict, change the 'volt' format to suit and use that.
            gw_unit_format_dict = dict(weewx.units.default_unit_format_dict)
            gw_unit_format_dict['volt'] = '%.2f'
            f = weewx.units.Formatter(unit_format_dict=gw_unit_format_dict,
                                      unit_label_dict=weewx.units.default_unit_label_dict)
            # now build a new data dict with our converted and formatted data
            result = {}
            # iterate over the fields in our original data dict
            for key, value in live_sensor_data_dict.items():
                # we don't need usUnits in the result so skip it
                if key == 'usUnits':
                    continue
                # get our key as a ValueTuple
                key_vt = weewx.units.as_value_tuple(live_sensor_data_dict, key)
                # now get a ValueHelper which will do the conversion and
                # formatting
                key_vh = weewx.units.ValueHelper(key_vt, formatter=f, converter=c)
                # and add the converted and formatted value to our dict
                result[key] = key_vh.toString(None_string='None')
            # finally, sort our dict by key and print the data
            print()
            print("Displaying data using the WeeWX %s unit group." % weewx.units.unit_nicknames.get(_unit_system))
            print()
            print("%s live sensor data (%s): %s" % (collector.device.model,
                                                    weeutil.weeutil.timestamp_to_string(datetime),
                                                    weeutil.weeutil.to_sorted_string(result)))

    @staticmethod
    def discover():
        """Display details of gateway devices on the local network."""

        # this could take a few seconds so warn the user
        print()
        print("Discovering devices on the local network. Please wait...")
        # we want a GatewayDevice object but to get such an object we first
        # need a GatewayCollector object
        collector = GatewayCollector()
        # the GatewayDevice object is the collectors device property
        device = collector.device
        # Obtain a list of discovered devices. Would consider wrapping in a
        # try..except so we can catch any socket timeout exceptions but the
        # GatewayApi.discover() method should catch any such exceptions for us.
        device_list = device.discovered_devices
        print()
        if len(device_list) > 0:
            # we have at least one result
            # first sort our list by IP address
            sorted_list = sorted(device_list, key=itemgetter('ip_address'))
            # initialise a counter to count the number of valid devices found
            num_gw_found = 0
            # iterate over the unique devices that were found
            for device in sorted_list:
                if device['ip_address'] is not None and device['port'] is not None:
                    print("%s discovered at IP address %s on port %d" % (device['model'],
                                                                         device['ip_address'],
                                                                         device['port']))
                    num_gw_found += 1
            else:
                if num_gw_found > 1:
                    print()
                    print("Multiple devices were found.")
                    print("If using the gateway driver consider explicitly specifying the ")
                    print("IP address and port of the device to be used under [GW1000] in weewx.conf.")
                elif num_gw_found == 0:
                    print("No devices were discovered.")
        else:
            # we have no results
            print("No devices were discovered.")

    @staticmethod
    def field_map():
        """Display the default field map."""

        # obtain a copy of the default field map, we need a copy so we can
        # augment it with the battery state map
        field_map = dict(Gateway.default_field_map)
        # now add in the rain field map
        field_map.update(Gateway.rain_field_map)
        # now add in the wind field map
        field_map.update(Gateway.wind_field_map)
        # now add in the battery state field map
        field_map.update(Gateway.battery_field_map)
        # now add in the sensor signal field map
        field_map.update(Gateway.sensor_signal_field_map)
        print()
        print("Gateway driver/service default field map:")
        print("(format is WeeWX field name: gateway field name)")
        print()
        # obtain a list of naturally sorted dict keys so that, for example,
        # xxxxx16 appears in the correct order
        keys_list = natural_sort_keys(field_map)
        # iterate over the sorted keys and print the key and item
        for key in keys_list:
            print("    %23s: %s" % (key, field_map[key]))

    def driver_field_map(self):
        """Display the driver field map that would be used.

        By default, the default field map is used by the driver; however, the
        user may alter the field map used by the driver via the [GW1000]
        stanza. This method displays the actual field map that would be used by
        the driver.
        """

        # this may take a moment to set up so inform the user
        print()
        print("This may take a moment...")
        # place an entry in the log so that if we encounter errors that are
        # logged we can tell they were not caused by a live WeeWX instance
        loginf("Obtaining a gateway driver...")
        # wrap in a try..except in case there is an error obtaining and
        # interacting with the driver
        try:
            # get a GatewayDriver object
            driver = GatewayDriver(**self.stn_dict)
            # now display the field map defined in the driver's field_map
            # property
            print()
            print("Gateway driver actual field map:")
            print("(format is WeeWX field name: gateway field name)")
            print()
            # obtain a list of naturally sorted dict keys so that, for example,
            # xxxxx16 appears in the correct order
            keys_list = natural_sort_keys(driver.field_map)
            # iterate over the sorted keys and print the key and item
            for key in keys_list:
                print("    %23s: %s" % (key, driver.field_map[key]))
        except GWIOError as e:
            print()
            print("Unable to connect to device: %s" % e)
            print()
            print("Unable to display actual driver field map")
            print()
            self.device_connection_help()
        except KeyboardInterrupt:
            # we have a keyboard interrupt so shut down
            if driver:
                driver.closePort()
        loginf("Finished using gateway driver")

    def service_field_map(self):
        """Display the service field map that would be used.

        By default, the default field map is used by the service; however, the
        user may alter the field map used by the service via the [GW1000]
        stanza. This method displays the actual field map that would be used by
        the service.
        """

        # this may take a moment to set up so inform the user
        print()
        print("This may take a moment...")
        # place an entry in the log so that if we encounter errors that are
        # logged we can tell they were not caused by a live WeeWX instance
        loginf("Obtaining a gateway service...")
        # Create a dummy config so we can stand up a dummy engine with a dummy
        # simulator emitting arbitrary loop packets. Include the gateway
        # service and StdPrint. StdPrint will take care of printing our loop
        # packets (no StdArchive so loop packets only, no archive records)
        config = {
            'Station': {
                'station_type': 'Simulator',
                'altitude': [0, 'meter'],
                'latitude': 0,
                'longitude': 0},
            'Simulator': {
                'driver': 'weewx.drivers.simulator',
                'mode': 'simulator'},
            'GW1000': {},
            'Engine': {
                'Services': {
                    'archive_services': 'user.gw1000.GatewayService',
                    'report_services': 'weewx.engine.StdPrint'}}}
        # set the IP address and port in the dummy config
        config['GW1000']['ip_address'] = self.ip_address
        config['GW1000']['port'] = self.port
        # wrap in a try..except in case there is an error
        try:
            # create a dummy engine
            engine = weewx.engine.StdEngine(config)
            # Our gateway service will have been instantiated by the engine
            # during its startup. Whilst access to the service is not normally
            # required we require access here, so we can obtain some info about
            # the station we are using for this test. The engine does not
            # provide a ready means to access that gateway service, so we can
            # do a bit of guessing and iterate over all the engine's services
            # and select the one that has a 'collector' property. Unlikely to
            # cause a problem since there are only two services in the dummy
            # engine.
            gw_svc = None
            for svc in engine.service_obj:
                if hasattr(svc, 'collector'):
                    gw_svc = svc
            if gw_svc is not None:
                # we have a gateway service, it's not much use, but it has the
                # field map we need so go ahead and display its field map
                print()
                print("Gateway service actual field map:")
                print("(format is WeeWX field name: gateway field name)")
                print()
                # obtain a list of naturally sorted dict keys so that, for example,
                # xxxxx16 appears in the correct order
                keys_list = natural_sort_keys(gw_svc.field_map)
                # iterate over the sorted keys and print the key and item
                for key in keys_list:
                    print("    %23s: %s" % (key, gw_svc.field_map[key]))
        except GWIOError as e:
            print()
            print("Unable to connect to device: %s" % e)
            print()
            print("Unable to display actual driver field map")
            print()
            self.device_connection_help()
        except KeyboardInterrupt:
            if engine:
                engine.shutDown()
        loginf("Finished using gateway service")

    def test_driver(self):
        """Exercise the gateway driver as a driver.

        Exercises the gateway driver only. Loop packets, but no archive
        records, are emitted to the console continuously until a keyboard
        interrupt is received. A station config dict is coalesced from any
        relevant command line parameters and the config file in use with
        command line parameters overriding those in the config file.
        """

        loginf("Testing gateway driver...")
        # set the IP address and port in the station config dict
        self.stn_dict['ip_address'] = self.ip_address
        self.stn_dict['port'] = self.port
        if self.namespace.poll_interval:
            self.stn_dict['poll_interval'] = self.namespace.poll_interval
        if self.namespace.max_tries:
            self.stn_dict['max_tries'] = self.namespace.max_tries
        if self.namespace.retry_wait:
            self.stn_dict['retry_wait'] = self.namespace.retry_wait
        # wrap in a try..except in case there is an error
        try:
            # get a GatewayDriver object
            driver = GatewayDriver(**self.stn_dict)
            # identify the device being used
            print()
            print("Interrogating %s at %s:%d" % (driver.collector.device.model,
                                                 driver.collector.device.ip_address.decode(),
                                                 driver.collector.device.port))
            print()
            # continuously get loop packets and print them to screen
            for pkt in driver.genLoopPackets():
                print(": ".join([weeutil.weeutil.timestamp_to_string(pkt['dateTime']),
                                 weeutil.weeutil.to_sorted_string(pkt)]))
        except GWIOError as e:
            print()
            print("Unable to connect to device: %s" % e)
            print()
            self.device_connection_help()
        except KeyboardInterrupt:
            # we have a keyboard interrupt so shut down
            driver.closePort()
        loginf("Gateway driver testing complete")

    def test_service(self):
        """Exercise the gateway driver as a service.

        Uses a dummy engine/simulator to generate arbitrary loop packets for
        augmenting. Use a 10-second loop interval so we don't get too many bare
        packets.
        """

        loginf("Testing gateway service...")
        # Create a dummy config, so we can stand up a dummy engine with a dummy
        # simulator emitting arbitrary loop packets. Include the gateway
        # service and StdPrint. StdPrint will take care of printing our loop
        # packets (no StdArchive so loop packets only, no archive records)
        config = {
            'Station': {
                'station_type': 'Simulator',
                'altitude': [0, 'meter'],
                'latitude': 0,
                'longitude': 0},
            'Simulator': {
                'driver': 'weewx.drivers.simulator',
                'mode': 'simulator'},
            'GW1000': {},
            'Engine': {
                'Services': {
                    'archive_services': 'user.gw1000.GatewayService',
                    'report_services': 'weewx.engine.StdPrint'}}}
        # set the IP address and port in the dummy config
        config['GW1000']['ip_address'] = self.ip_address
        config['GW1000']['port'] = self.port
        # these command line options should only be added if they exist
        if self.namespace.poll_interval:
            config['GW1000']['poll_interval'] = self.namespace.poll_interval
        if self.namespace.max_tries:
            config['GW1000']['max_tries'] = self.namespace.max_tries
        if self.namespace.retry_wait:
            config['GW1000']['retry_wait'] = self.namespace.retry_wait
        # assign our dummyTemp field to a unit group so unit conversion works
        # properly
        weewx.units.obs_group_dict['dummyTemp'] = 'group_temperature'
        # wrap in a try..except in case there is an error
        try:
            # create a dummy engine
            engine = weewx.engine.StdEngine(config)
            # Our gateway service will have been instantiated by the engine
            # during its startup. Whilst access to the service is not normally
            # required we require access here, so we can obtain some info about
            # the station we are using for this test. The engine does not
            # provide a ready means to access that gateway service, so we can
            # do a bit of guessing and iterate over all the engine's services
            # and select the one that has a 'collector' property. Unlikely to
            # cause a problem since there are only two services in the dummy
            # engine.
            gw_svc = None
            for svc in engine.service_obj:
                if hasattr(svc, 'collector'):
                    gw_svc = svc
            if gw_svc is not None:
                # identify the device being used
                print()
                print("Interrogating %s at %s:%d" % (gw_svc.collector.device.model,
                                                     gw_svc.collector.device.ip_address.decode(),
                                                     gw_svc.collector.device.port))
            print()
            while True:
                # create an arbitrary loop packet, all it needs is a timestamp, a
                # defined unit system and a token obs
                packet = {'dateTime': int(time.time()),
                          'usUnits': weewx.US,
                          'dummyTemp': 96.3
                          }
                # send out a NEW_LOOP_PACKET event with the dummy loop packet
                # to trigger the gateway service to augment the loop packet
                engine.dispatchEvent(weewx.Event(weewx.NEW_LOOP_PACKET,
                                                 packet=packet,
                                                 origin='software'))
                # sleep for a bit to emulate the simulator
                time.sleep(10)
        except GWIOError as e:
            print()
            print("Unable to connect to device: %s" % e)
            print()
            self.device_connection_help()
        except KeyboardInterrupt:
            engine.shutDown()
        loginf("Gateway service testing complete")

    @staticmethod
    def device_connection_help():
        """Console output help message for device connection problems."""

        print("    Things to check include that the correct device IP address is being used,")
        print("    the device is powered on and the device is not otherwise disconnected from")
        print("    the local network.")


# To use this driver in standalone mode for testing or development, use one of
# the following api_commands (depending on your WeeWX install). For setup.py
# installs use:
#
#   $ PYTHONPATH=/home/weewx/bin python -m user.gw1000
#
# or for package installs use:
#
#   $ PYTHONPATH=/usr/share/weewx python -m user.gw1000
#
# The above api_commands will display details of available command line options.
#
# Note. Whilst the driver may be run independently of WeeWX the driver still
# requires WeeWX and it's dependencies be installed. Consequently, if
# WeeWX 4.0.0 or later is installed the driver must be run under the same
# Python version as WeeWX uses. This means that on some systems 'python' in the
# above api_commands may need to be changed to 'python2' or 'python3'.

def main():
    import argparse

    usage = f"""{bcolors.BOLD}%(prog)s --help
                --version
                --test-driver|--test-service
                     [CONFIG_FILE|--config=CONFIG_FILE]
                     [--ip-address=IP_ADDRESS] [--port=PORT]
                     [--poll-interval=INTERVAL]
                     [--max-tries=MAX_TRIES]
                     [--retry-wait=RETRY_WAIT]
                     [--show-all-batt]
                     [--debug=0|1|2|3]
                --live-data
                     [CONFIG_FILE|--config=CONFIG_FILE]
                     [--units=us|metric|metricwx]
                     [--ip-address=IP_ADDRESS] [--port=PORT]
                     [--show-all-batt]
                     [--debug=0|1|2|3]
                --default-map|--driver-map|--service-map
                     [CONFIG_FILE|--config=CONFIG_FILE]
                     [--debug=0|1|2|3]
                --discover
                     [CONFIG_FILE|--config=CONFIG_FILE]
                     [--debug=0|1|2|3]{bcolors.ENDC}
    """
    description = """Interact with an Ecowitt gateway device."""
    arg_parser = argparse.ArgumentParser(usage=usage,
                                         description=description,
                                         formatter_class=argparse.RawDescriptionHelpFormatter)

    arg_parser.add_argument('--version',
                            dest='version',
                            action='store_true',
                            help='display driver version number')
    arg_parser.add_argument('--discover',
                            dest='discover',
                            action='store_true',
                            help='discover devices and display device IP address '
                                 'and port')
    arg_parser.add_argument('--live-data',
                            dest='live',
                            action='store_true',
                            help='display device live sensor data')
    arg_parser.add_argument('--test-driver',
                            dest='test_driver',
                            action='store_true',
                            help='exercise the gateway driver')
    arg_parser.add_argument('--test-service',
                            dest='test_service',
                            action='store_true',
                            help='exercise the gateway service')
    arg_parser.add_argument('--default-map',
                            dest='map',
                            action='store_true',
                            help='display the default field map')
    arg_parser.add_argument('--driver-map',
                            dest='driver_map',
                            action='store_true',
                            help='display the field map that would be used by the gateway '
                                 'driver')
    arg_parser.add_argument('--service-map',
                            dest='service_map',
                            action='store_true',
                            help='display the field map that would be used by the gateway '
                                 'service')
    arg_parser.add_argument('--ip-address',
                            dest='ip_address',
                            help='device IP address to use')
    arg_parser.add_argument('--port',
                            dest='port',
                            type=int,
                            help='device port to use')
    arg_parser.add_argument('--poll-interval',
                            dest='poll_interval',
                            type=int,
                            help='how often to poll the device API')
    arg_parser.add_argument('--max-tries',
                            dest='max_tries',
                            type=int,
                            help='max number of attempts to contact the device')
    arg_parser.add_argument('--retry-wait',
                            dest='retry_wait',
                            type=int,
                            help='how long to wait between attempts to contact the device')
    arg_parser.add_argument('--show-all-batt',
                            dest='show_battery',
                            action='store_true',
                            help='show all available battery state data regardless of '
                                 'sensor state')
    arg_parser.add_argument('--unmask',
                            dest='unmask',
                            action='store_true',
                            help='unmask sensitive settings')
    arg_parser.add_argument('--units',
                            dest='units',
                            metavar='UNITS',
                            default='metric',
                            help='unit system to use when displaying live data')
    arg_parser.add_argument('--config',
                            dest='config',
                            metavar='CONFIG_FILE',
                            help="Use configuration file CONFIG_FILE.")
    arg_parser.add_argument('--debug',
                            dest='debug',
                            type=int,
                            help='How much status to display, 0-3')
    namespace = arg_parser.parse_args()

    if len(sys.argv) == 1:
        # we have no arguments, display the help text and exit
        arg_parser.print_help()
        sys.exit(0)

    # if we have been asked for the version number we can display that now
    if namespace.version:
        print(f"{DRIVER_NAME} driver version {DRIVER_VERSION}")
        sys.exit(0)

    # any other option will require the config_dict, get the config_dict now
    config_path, config_dict = weecfg.read_config(namespace.config)
    print(f"Using configuration file {bcolors.BOLD}{config_path}{bcolors.ENDC}")
    stn_config_dict = config_dict.get('GW1000', {})
    # set weewx.debug as necessary
    if namespace.debug is not None:
        _debug = weeutil.weeutil.to_int(namespace.debug)
    else:
        _debug = weeutil.weeutil.to_int(config_dict.get('debug', 0))
    weewx.debug = _debug
    # inform the user if the debug level is 'higher' than 0
    if _debug > 0:
        print(f"debug level is {_debug:d}")

    # Now we can set up the user customized logging, but we need to handle both
    # v3 and v4 logging. V4 logging is very easy but v3 logging requires us to
    # set up syslog and raise our log level based on weewx.debug
    try:
        # assume v 4 logging
        weeutil.logger.setup('weewx', config_dict)
    except AttributeError:
        # must be v3 logging, so first set the defaults for the system logger
        syslog.openlog('weewx', syslog.LOG_PID | syslog.LOG_CONS)
        # now raise the log level if required
        if weewx.debug > 0:
            syslog.setlogmask(syslog.LOG_UPTO(syslog.LOG_DEBUG))

    # define custom unit settings used by the gateway driver
    define_units()

    # get a DirectGateway object
    direct_gw = DirectGateway(namespace, arg_parser, stn_config_dict)
    # now let the DirectGateway object process the options
    direct_gw.process_options()


if __name__ == '__main__':
    main()<|MERGE_RESOLUTION|>--- conflicted
+++ resolved
@@ -33,20 +33,14 @@
 You should have received a copy of the GNU General Public License along with
 this program.  If not, see https://www.gnu.org/licenses/.
 
-<<<<<<< HEAD
 Version: 0.7.0a1                                   Date: X Xxxxxxxxx 202x
 
 Revision History
     X Xxxxxxxxxx 202x       v0.7.0
         -
-=======
-Version: 0.6.1                                     Date: 21 February 2024
-
-Revision History
     21 February 2024        v0.6.1
         -   fix bug in construct_field_map() signature that resulted in field
             map and field map extensions being ignored
->>>>>>> 5f57b81b
     7 February 2024         v0.6.0
         -   significant re-structuring of classes used to better delineate
             responsibilities and prepare for the implementation of the
@@ -431,11 +425,7 @@
         log_traceback(prefix=prefix, loglevel=syslog.LOG_DEBUG)
 
 DRIVER_NAME = 'GW1000'
-<<<<<<< HEAD
 DRIVER_VERSION = '0.7.0a1'
-=======
-DRIVER_VERSION = '0.6.1'
->>>>>>> 5f57b81b
 
 # various defaults used throughout
 # default port used by device
@@ -1190,11 +1180,7 @@
         self.piezo_rain_total_field = None
 
     @staticmethod
-<<<<<<< HEAD
-    def construct_field_map(**gw_config):
-=======
     def construct_field_map(gw_config):
->>>>>>> 5f57b81b
         """Given a gateway device config construct the field map."""
 
         # first obtain the field map from our config
